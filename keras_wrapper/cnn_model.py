# -*- coding: utf-8 -*-
from __future__ import print_function
from six import iteritems
import copy
import math
import shutil
import sys
import time

if sys.version_info.major == 3:
    import _pickle  as pk
else:
    import cPickle as pk
import cloudpickle as cloudpk
import matplotlib as mpl

import keras
from keras import backend as K
from keras.applications.vgg19 import VGG19
from keras.engine.training import Model
from keras.layers import Convolution2D, MaxPooling2D, ZeroPadding2D, AveragePooling2D, Deconvolution2D
from keras.layers import merge, Dense, Dropout, Flatten, Input, Activation, BatchNormalization
from keras.layers.advanced_activations import PReLU
from keras.models import Sequential, model_from_json, load_model
from keras.optimizers import *
from keras.regularizers import l2
from keras.utils import np_utils
from keras.utils.layer_utils import print_summary
from keras_wrapper.dataset import Data_Batch_Generator, Homogeneous_Data_Batch_Generator, Parallel_Data_Batch_Generator
from keras_wrapper.extra.callbacks import *
from keras_wrapper.extra.read_write import file2list
from keras_wrapper.utils import one_hot_2_indices, decode_predictions, decode_predictions_one_hot, \
    decode_predictions_beam_search, replace_unknown_words, sample, sampling

if int(keras.__version__.split('.')[0]) == 1:
    from keras.layers import Concat as Concatenate
else:
    from keras.layers import Concatenate
mpl.use('Agg')  # run matplotlib without X server (GUI)
import matplotlib.pyplot as plt

# General setup of libraries
logging.basicConfig(level=logging.DEBUG, format='[%(asctime)s] %(message)s', datefmt='%d/%m/%Y %H:%M:%S')
logger = logging.getLogger(__name__)


# ------------------------------------------------------- #
#       SAVE/LOAD
#           External functions for saving and loading Model_Wrapper instances
# ------------------------------------------------------- #


def saveModel(model_wrapper, update_num, path=None, full_path=False, store_iter=False):
    """
    Saves a backup of the current Model_Wrapper object after being trained for 'update_num' iterations/updates/epochs.

    :param model_wrapper: object to save
    :param update_num: identifier of the number of iterations/updates/epochs elapsed
    :param path: path where the model will be saved
    :param full_path: Whether we save to the path of from path + '/epoch_' + update_num
    :param store_iter: Whether we store the current update_num
    :return: None
    """
    if not path:
        path = model_wrapper.model_path

    iteration = str(update_num)

    if full_path:
        if store_iter:
            model_name = path + '_' + iteration
        else:
            model_name = path
    else:
        if store_iter:
            model_name = path + '/update_' + iteration
        else:
            model_name = path + '/epoch_' + iteration

    if not model_wrapper.silence:
        logging.info("<<< Saving model to " + model_name + " ... >>>")

    # Create models dir
    if not os.path.isdir(path):
        if not os.path.isdir(os.path.dirname(path)):
            os.makedirs(os.path.dirname(path))

    try:  # Try to save model at one time
        model_wrapper.model.save(model_name + '.h5')
    except Exception as e:  # Split saving in model structure / weights
        logging.info(str(e))
        # Save model structure
        json_string = model_wrapper.model.to_json()
        open(model_name + '_structure.json', 'w').write(json_string)
        # Save model weights
        model_wrapper.model.save_weights(model_name + '_weights.h5', overwrite=True)

    # Save auxiliary models for optimized search
    if model_wrapper.model_init is not None:
        # Save model structure
        logging.info("<<< Saving model_init to " + model_name + "_structure_init.json... >>>")
        json_string = model_wrapper.model_init.to_json()
        open(model_name + '_structure_init.json', 'w').write(json_string)
        # Save model weights
        model_wrapper.model_init.save_weights(model_name + '_weights_init.h5', overwrite=True)
    if model_wrapper.model_next is not None:
        # Save model structure
        logging.info("<<< Saving model_next to " + model_name + "_structure_next.json... >>>")
        json_string = model_wrapper.model_next.to_json()
        open(model_name + '_structure_next.json', 'w').write(json_string)
        # Save model weights
        model_wrapper.model_next.save_weights(model_name + '_weights_next.h5', overwrite=True)

    # Save additional information
    cloudpk.dump(model_wrapper, open(model_name + '_Model_Wrapper.pkl', 'wb'))

    if not model_wrapper.silence:
        logging.info("<<< Model saved >>>")


def loadModel(model_path, update_num, reload_epoch=True, custom_objects=None, full_path=False, compile=False):
    """
    Loads a previously saved Model_Wrapper object.

    :param model_path: path to the Model_Wrapper object to load
    :param update_num: identifier of the number of iterations/updates/epochs elapsed
    :param reload_epoch: Whether we should load epochs or updates
    :param custom_objects: dictionary of custom layers (i.e. input to model_from_json)
    :param full_path: Whether we should load the path from model_name or from model_path directly.
    :return: loaded Model_Wrapper
    """
    if not custom_objects:
        custom_objects = dict()

    t = time.time()
    iteration = str(update_num)

    if full_path:
        model_name = model_path
    else:
        if reload_epoch:
            model_name = model_path + "/epoch_" + iteration
        else:
            model_name = model_path + "/update_" + iteration

    logging.info("<<< Loading model from " + model_name + "_Model_Wrapper.pkl ... >>>")
    try:
        logging.info("<<< Loading model from " + model_name + ".h5 ... >>>")
        model = load_model(model_name + '.h5', custom_objects=custom_objects, compile=compile)
    except Exception as e:
        logging.info(str(e))
        # Load model structure
        logging.info("<<< Loading model from " + model_name + "_structure.json' ... >>>")
        model = model_from_json(open(model_name + '_structure.json').read(), custom_objects=custom_objects)
        # Load model weights
        model.load_weights(model_name + '_weights.h5')

    # Load auxiliary models for optimized search
    if os.path.exists(model_name + '_structure_init.json') and os.path.exists(model_name + '_weights_init.h5') and os.path.exists(model_name + '_structure_next.json') and os.path.exists(
                    model_name + '_weights_next.h5'):
        loaded_optimized = True
    else:
        loaded_optimized = False

    if loaded_optimized:
        # Load model structure
        logging.info("<<< Loading optimized model... >>>")
        logging.info("\t <<< Loading model_init from " + model_name + "_structure_init.json ... >>>")
        model_init = model_from_json(open(model_name + '_structure_init.json').read(),
                                     custom_objects=custom_objects)
        # Load model weights
        model_init.load_weights(model_name + '_weights_init.h5')
        # Load model structure
        logging.info("\t <<< Loading model_next from " + model_name + "_structure_next.json ... >>>")
        model_next = model_from_json(open(model_name + '_structure_next.json').read(), custom_objects=custom_objects)
        # Load model weights
        model_next.load_weights(model_name + '_weights_next.h5')

    # Load Model_Wrapper information
    try:
<<<<<<< HEAD
        model_wrapper = pk.load(open(model_name + '_Model_Wrapper.pkl', 'rb'))
    except Exception as e:  # backwards compatibility
        logging.info(str(e))
        model_wrapper = pk.load(open(model_name + '_CNN_Model.pkl', 'rb'))
=======
        if sys.version_info.major == 3:
            model_wrapper = pk.load(open(model_name + '_Model_Wrapper.pkl', 'rb'), encoding='latin1')
        else:
            model_wrapper = pk.load(open(model_name + '_Model_Wrapper.pkl', 'rb'))
    except Exception as e:
        # try:
        logging.info(str(e))
        if sys.version_info.major == 3:
            model_wrapper = pk.load(open(model_name + '_CNN_Model.pkl', 'rb'), encoding='latin1')
        else:
            model_wrapper = pk.load(open(model_name + '_CNN_Model.pkl', 'rb'))
        # except:
        #    raise Exception(ValueError)
>>>>>>> 3a02613f

    # Add logger for backwards compatibility (old pre-trained models) if it does not exist
    model_wrapper.updateLogger()

    model_wrapper.model = model
    if loaded_optimized:
        model_wrapper.model_init = model_init
        model_wrapper.model_next = model_next
        logging.info("<<< Optimized model loaded. >>>")
    else:
        model_wrapper.model_init = None
        model_wrapper.model_next = None
    logging.info("<<< Model loaded in %0.6s seconds. >>>" % str(time.time() - t))
    return model_wrapper


def updateModel(model, model_path, update_num, reload_epoch=True, full_path=False, compile=False):
    """
    Loads a the weights from files to a Model_Wrapper object.

    :param model: Model_Wrapper object to update
    :param model_path: path to the weights to load
    :param update_num: identifier of the number of iterations/updates/epochs elapsed
    :param reload_epoch: Whether we should load epochs or updates
    :param full_path: Whether we should load the path from model_name or from model_path directly.
    :return: updated Model_Wrapper
    """
    t = time.time()
    model_name = model.name
    iteration = str(update_num)

    if not full_path:
        if reload_epoch:
            model_path = model_path + "/epoch_" + iteration
        else:
            model_path = model_path + "/update_" + iteration

    logging.info("<<< Updating model " + model_name + " from " + model_path + " ... >>>")

    try:
        logging.info("<<< Loading model from " + model_path + ".h5 ... >>>")
        model.model.set_weights(load_model(model_path + '.h5', compile=False).get_weights())

    except Exception as e:
        logging.info(str(e))
        # Load model structure
        logging.info("<<< Failed -> Loading model from " + model_path + "_weights.h5' ... >>>")
        # Load model weights
        model.model.load_weights(model_path + '_weights.h5')

    # Load auxiliary models for optimized search
    if os.path.exists(model_path + '_weights_init.h5') and os.path.exists(model_path + '_weights_next.h5'):
        loaded_optimized = True
    else:
        loaded_optimized = False

    if loaded_optimized:
        # Load model structure
        logging.info("<<< Updating optimized model... >>>")
        logging.info("\t <<< Updating model_init from " + model_path + "_structure_init.json ... >>>")
        model.model_init.load_weights(model_path + '_weights_init.h5')
        # Load model structure
        logging.info("\t <<< Updating model_next from " + model_path + "_structure_next.json ... >>>")
        # Load model weights
        model.model_next.load_weights(model_path + '_weights_next.h5')

    logging.info("<<< Model updated in %0.6s seconds. >>>" % str(time.time() - t))
    return model


def transferWeights(old_model, new_model, layers_mapping):
    """
    Transfers all existent layers' weights from an old model to a new model.

    :param old_model: old version of the model, where the weights will be picked
    :param new_model: new version of the model, where the weights will be transferred to
    :param layers_mapping: mapping from old to new model layers
    :return: new model with weights transferred
    """

    logging.info("<<< Transferring weights from models. >>>")

    old_layer_dict = dict([(layer.name, [layer, idx]) for idx, layer in list(enumerate(old_model.model.layers))])
    new_layer_dict = dict([(layer.name, [layer, idx]) for idx, layer in list(enumerate(new_model.model.layers))])

    for lold, lnew in iteritems(layers_mapping):
        # Check if layers exist in both models
        if lold in old_layer_dict and lnew in new_layer_dict:

            # Create dictionary name --> layer
            old = old_layer_dict[lold][0].get_weights()
            new = new_layer_dict[lnew][0].get_weights()

            # Find weight sizes matchings for each layer (without repetitions)
            new_shapes = [w.shape for w in new]
            mapping_weights = dict()
            for pos_old, wo in list(enumerate(old)):
                old_shape = wo.shape
                indices = [i for i, shp in enumerate(new_shapes) if shp == old_shape]
                if indices:
                    for ind in indices:
                        if ind not in list(mapping_weights):
                            mapping_weights[ind] = pos_old
                            break

            # Alert for any weight matrix not inserted to new model
            for pos_old, wo in list(enumerate(old)):
                if pos_old not in list(mapping_weights.values()):
                    logging.info('  Pre-trained weight matrix of layer "' + lold +
                                 '" with dimensions ' + str(wo.shape) + ' can not be inserted to new model.')

            # Alert for any weight matrix not modified
            for pos_new, wn in list(enumerate(new)):
                if pos_new not in list(mapping_weights):
                    logging.info('  New model weight matrix of layer "' + lnew +
                                 '" with dimensions ' + str(wn.shape) + ' can not be loaded from pre-trained model.')

            # Transfer weights for each layer
            for new_idx, old_idx in iteritems(mapping_weights):
                new[new_idx] = old[old_idx]
            new_model.model.layers[new_layer_dict[lnew][1]].set_weights(new)

        else:
            logging.info('Can not apply weights transfer from "' + lold + '" to "' + lnew + '"')

    logging.info("<<< Weights transferred successfully. >>>")

    return new_model


def read_layer_names(model, starting_name=None):
    """
        Reads the existent layers' names from a model starting after a layer specified by its name

        :param model: model whose layers' names will be read
        :param starting_name: name of the layer after which the layers' names will be read
                              (if None, then all the layers' names will be read)
        :return: list of layers' names
        """

    if starting_name is None:
        read = True
    else:
        read = False

    layers_names = []
    for layer in model.layers:
        if read:
            layers_names.append(layer.name)
        elif layer.name == starting_name:
            read = True

    return layers_names


# ------------------------------------------------------- #
#       MAIN CLASS
# ------------------------------------------------------- #
class Model_Wrapper(object):
    """
        Wrapper for Keras' models. It provides the following utilities:
            - Training visualization module.
            - Set of already implemented CNNs for quick definition.
            - Easy layers re-definition for finetuning.
            - Model backups.
            - Easy to use training and test methods.
    """

    def __init__(self, nOutput=1000, type='basic_model', silence=False, input_shape=None,
                 structure_path=None, weights_path=None, seq_to_functional=False,
                 model_name=None, plots_path=None, models_path=None, inheritance=False):
        """
            Model_Wrapper object constructor.

            :param nOutput: number of outputs of the network. Only valid if 'structure_path' is None.
            :param type: network name type (corresponds to any method defined in the section 'MODELS' of this class).
                         Only valid if 'structure_path' is None.
            :param silence: set to True if you don't want the model to output informative messages
            :param input_shape: array with 3 integers which define the images' input shape [height, width, channels].
                                Only valid if 'structure_path' is None.
            :param structure_path: path to a Keras' model json file.
                                   If we speficy this parameter then 'type' will be only an informative parameter.
            :param weights_path: path to the pre-trained weights file (if None, then it will be randomly initialized)
            :param seq_to_functional: indicates if we are loading a set of weights trained
                                      on a Sequential model to a Functional one
            :param model_name: optional name given to the network
                               (if None, then it will be assigned to current time as its name)
            :param plots_path: path to the folder where the plots will be stored during training
            :param models_path: path to the folder where the temporal model packups will be stored
            :param inheritance: indicates if we are building an instance from a child class
                                (in this case the model will not be built from this __init__,
                                it should be built from the child class).
        """
        if input_shape is None:
            input_shape = [256, 256, 3]

        self.__toprint = ['net_type', 'name', 'plot_path', 'models_path', 'lr', 'momentum',
                          'training_parameters', 'testing_parameters', 'training_state', 'loss', 'silence']

        self.silence = silence
        self.net_type = type
        self.lr = 0.01  # insert default learning rate
        self.momentum = 1.0 - self.lr  # insert default momentum
        self.loss = None  # default loss function
        self.training_parameters = []
        self.testing_parameters = []
        self.training_state = dict()
        self._dynamic_display = True

        # Dictionary for storing any additional data needed
        self.additional_data = dict()

        # Model containers
        self.model = None
        self.model_init = None
        self.model_next = None

        # Inputs and outputs names for models of class Model
        self.ids_inputs = list()
        self.ids_outputs = list()

        # Inputs and outputs names for models for optimized search
        self.ids_inputs_init = list()
        self.ids_outputs_init = list()
        self.ids_inputs_next = list()
        self.ids_outputs_next = list()

        # Matchings from model_init to mode_next:
        self.matchings_init_to_next = None
        self.matchings_next_to_next = None

        # Inputs and outputs names for models with temporally linked samples
        self.ids_temporally_linked_inputs = list()

        # Matchings between temporally linked samples
        self.matchings_sample_to_next_sample = None

        # Placeholders for model attributes
        self.inputsMapping = dict()
        self.outputsMapping = dict()
        self.acc_output = None
        self.name = None
        self.model_path = None
        self.plot_path = None
        self.params = None

        # Prepare logger
        self.updateLogger()

        # Prepare model
        if not inheritance:
            # Set Network name
            self.setName(model_name, plots_path, models_path)

            if structure_path:
                # Load a .json model
                if not self.silence:
                    logging.info("<<< Loading model structure from file " + structure_path + " >>>")
                self.model = model_from_json(open(structure_path).read())

            else:
                # Build model from scratch
                if hasattr(self, type):
                    if not self.silence:
                        logging.info("<<< Building " + type + " Model_Wrapper >>>")
                    eval('self.' + type + '(nOutput, input_shape)')
                else:
                    raise Exception('Model_Wrapper type "' + type + '" is not implemented.')

            # Load weights from file
            if weights_path:
                if not self.silence:
                    logging.info("<<< Loading weights from file " + weights_path + " >>>")
                self.model.load_weights(weights_path, seq_to_functional=seq_to_functional)

    def updateLogger(self, force=False):
        """
            Checks if the model contains an updated logger.
            If it doesn't then it updates it, which will store evaluation results.
        """
        compulsory_data_types = ['iteration', 'loss', 'accuracy', 'accuracy top-5']
        if '_Model_Wrapper__logger' not in self.__dict__ or force:
            self.__logger = dict()
        if '_Model_Wrapper__data_types' not in self.__dict__:
            self.__data_types = compulsory_data_types
        else:
            for d in compulsory_data_types:
                if d not in self.__data_types:
                    self.__data_types.append(d)

        self._dynamic_display = ((hasattr(sys.stdout, 'isatty') and
                                  sys.stdout.isatty()) or
                                 'ipykernel' in sys.modules)

        self.__modes = ['train', 'val', 'test']

    def setInputsMapping(self, inputsMapping):
        """
            Sets the mapping of the inputs from the format given by the dataset to the format received by the model.

            :param inputsMapping: dictionary with the model inputs' identifiers as keys and the dataset inputs
                                  identifiers' position as values.
                                  If the current model is Sequential then keys must be ints with the desired input order
                                  (starting from 0). If it is Model then keys must be str.
        """
        self.inputsMapping = inputsMapping

    def setOutputsMapping(self, outputsMapping, acc_output=None):
        """
            Sets the mapping of the outputs from the format given by the dataset to the format received by the model.

            :param outputsMapping: dictionary with the model outputs'
                                   identifiers as keys and the dataset outputs identifiers' position as values.
                                   If the current model is Sequential then keys must be ints with
                                   the desired output order (in this case only one value can be provided).
                                   If it is Model then keys must be str.
            :param acc_output: name of the model's output that will be used for calculating
                              the accuracy of the model (only needed for Graph models)
        """
        if isinstance(self.model, Sequential) and len(list(outputsMapping)) > 1:
            raise Exception("When using Sequential models only one output can be provided in outputsMapping")
        self.outputsMapping = outputsMapping
        self.acc_output = acc_output

    def setOptimizer(self, lr=None, momentum=None, loss='categorical_crossentropy', loss_weights=None, metrics=None, epsilon=1e-8,
                     nesterov=True, decay=0.0, clipnorm=10., clipvalue=0., optimizer=None, sample_weight_mode=None,
                     tf_optimizer=True):
        """
            Sets a new optimizer for the CNN model.
            :param nesterov:
            :param clipvalue:
            :param lr: learning rate of the network
            :param momentum: momentum of the network (if None, then momentum = 1-lr)
            :param loss: loss function applied for optimization
            :param loss_weights: weights given to multi-loss models
            :param metrics: list of Keras' metrics used for evaluating the model.
                            To specify different metrics for different outputs of a multi-output model,
                            you could also pass a dictionary, such as `metrics={'output_a': 'accuracy'}`.
            :param epsilon: fuzz factor
            :param decay: lr decay
            :param clipnorm: gradients' clip norm
            :param optimizer: string identifying the type of optimizer used (default: SGD)
            :param sample_weight_mode: 'temporal' or None
        """
        # Pick default parameters
        if lr is None:
            lr = self.lr
        else:
            self.lr = lr
        if momentum is None:
            momentum = self.momentum
        else:
            self.momentum = momentum
        self.loss = loss
        if metrics is None:
            metrics = []
        if tf_optimizer and K.backend() == 'tensorflow':
            import tensorflow as tf
            if optimizer is None or optimizer.lower() == 'sgd':
                if self.momentum is None:
                    optimizer = TFOptimizer(tf.train.GradientDescentOptimizer(lr))
                else:
                    optimizer = TFOptimizer(tf.train.MomentumOptimizer(lr, self.momentum, use_nesterov=nesterov))
            elif optimizer.lower() == 'adam':
                optimizer = TFOptimizer(tf.train.AdamOptimizer(learning_rate=lr, epsilon=epsilon))
            elif optimizer.lower() == 'adagrad':
                optimizer = TFOptimizer(tf.train.AdagradOptimizer(lr))
            elif optimizer.lower() == 'rmsprop':
                optimizer = TFOptimizer(tf.train.RMSPropOptimizer(lr, decay=decay, momentum=momentum, epsilon=epsilon))
            elif optimizer.lower() == 'nadam':
                logger.warning('The Nadam optimizer is not natively implemented in Tensorflow. Using Keras optimizer.')
                optimizer = Nadam(lr=lr, clipnorm=clipnorm, clipvalue=clipvalue, decay=decay, epsilon=epsilon)
            elif optimizer.lower() == 'adamax':
                logger.warning('The Adamax optimizer is not natively implemented in Tensorflow. Using Keras optimizer.')
                optimizer = Adamax(lr=lr, clipnorm=clipnorm, clipvalue=clipvalue, decay=decay, epsilon=epsilon)
            elif optimizer.lower() == 'adadelta':
                optimizer = TFOptimizer(tf.train.AdadeltaOptimizer(learning_rate=lr, epsilon=epsilon))
            else:
                raise Exception('\tThe chosen optimizer is not implemented.')
        else:
            if optimizer is None or optimizer.lower() == 'sgd':
                optimizer = SGD(lr=lr, clipnorm=clipnorm, clipvalue=clipvalue, decay=decay, momentum=momentum,
                                nesterov=nesterov)
            elif optimizer.lower() == 'adam':
                optimizer = Adam(lr=lr, clipnorm=clipnorm, clipvalue=clipvalue, decay=decay, epsilon=epsilon)
            elif optimizer.lower() == 'adagrad':
                optimizer = Adagrad(lr=lr, clipnorm=clipnorm, clipvalue=clipvalue, decay=decay, epsilon=epsilon)
            elif optimizer.lower() == 'rmsprop':
                optimizer = RMSprop(lr=lr, clipnorm=clipnorm, clipvalue=clipvalue, decay=decay, epsilon=epsilon)
            elif optimizer.lower() == 'nadam':
                optimizer = Nadam(lr=lr, clipnorm=clipnorm, clipvalue=clipvalue, decay=decay, epsilon=epsilon)
            elif optimizer.lower() == 'adamax':
                optimizer = Adamax(lr=lr, clipnorm=clipnorm, clipvalue=clipvalue, decay=decay, epsilon=epsilon)
            elif optimizer.lower() == 'adadelta':
                optimizer = Adadelta(lr=lr, clipnorm=clipnorm, clipvalue=clipvalue, decay=decay, epsilon=epsilon)
            else:
                raise Exception('\tThe chosen optimizer is not implemented.')

        if not self.silence:
            logging.info("Compiling model...")

        # compile differently depending if our model is 'Sequential', 'Model' or 'Graph'
        if isinstance(self.model, Sequential) or isinstance(self.model, Model):
            self.model.compile(optimizer=optimizer, metrics=metrics, loss=loss, loss_weights=loss_weights,
                               sample_weight_mode=sample_weight_mode)
        else:
            raise NotImplementedError()

        if not self.silence:
            logging.info("Optimizer updated, learning rate set to " + str(lr))

    def compile(self, **kwargs):
        self.model.compile(kwargs)

    def setName(self, model_name, plots_path=None, models_path=None, create_plots=False, clear_dirs=True):
        """
                    Changes the name (identifier) of the Model_Wrapper instance.
        :param model_name:  New model name
        :param plots_path: Path where to store the plots
        :param models_path: Path where to store the model
        :param create_plots: Whether we'll store plots or not
        :param clear_dirs: Whether the store_path directory will be erased or not
        :return: None
        """
        if not model_name:
            self.name = time.strftime("%Y-%m-%d") + '_' + time.strftime("%X")
            create_dirs = False
        else:
            self.name = model_name
            create_dirs = True

        if create_plots:
            if not plots_path:
                self.plot_path = 'Plots/' + self.name
            else:
                self.plot_path = plots_path

        if not models_path:
            self.model_path = 'Models/' + self.name
        else:
            self.model_path = models_path

        # Remove directories if existed
        if clear_dirs:
            if os.path.isdir(self.model_path):
                shutil.rmtree(self.model_path)
            if create_plots:
                if os.path.isdir(self.plot_path):
                    shutil.rmtree(self.plot_path)

        # Create new ones
        if create_dirs:
            if not os.path.isdir(self.model_path):
                os.makedirs(self.model_path)
            if create_plots:
                if not os.path.isdir(self.plot_path):
                    os.makedirs(self.plot_path)

    def setParams(self, params):
        self.params = params

    @staticmethod
    def checkParameters(input_params, default_params):
        """
            Validates a set of input parameters and uses the default ones if not specified.
        """
        valid_params = [key for key in default_params]
        params = dict()

        # Check input parameters' validity
        for key, val in iteritems(input_params):
            if key in valid_params:
                params[key] = val
            else:
                raise Exception("Parameter '" + key + "' is not a valid parameter.")

        # Use default parameters if not provided
        for key, default_val in iteritems(default_params):
            if key not in params:
                params[key] = default_val

        # if 'n_parallel_loaders' in params and params['n_parallel_loaders'] > 1:
        #    logging.info('WARNING: parallel loaders are not implemented')

        return params

    # ------------------------------------------------------- #
    #       MODEL MODIFICATION
    #           Methods for modifying specific layers of the network
    # ------------------------------------------------------- #

    def replaceLastLayers(self, num_remove, new_layers):
        """
            Replaces the last 'num_remove' layers in the model by the newly defined in 'new_layers'.
            Function only valid for Sequential models. Use self.removeLayers(...) for Graph models.
        """
        if not self.silence:
            logging.info("Replacing layers...")

        removed_layers = []
        removed_params = []
        # If it is a Sequential model
        if isinstance(self.model, Sequential):
            # Remove old layers
            for _ in range(num_remove):
                removed_layers.append(self.model.layers.pop())
                removed_params.append(self.model.params.pop())

            # Insert new layers
            for layer in new_layers:
                self.model.add(layer)

        # If it is a Graph model
        else:
            raise NotImplementedError("Try using self.removeLayers(...) instead.")

        return [removed_layers, removed_params]

    # ------------------------------------------------------- #
    #       TRAINING/TEST
    #           Methods for train and testing on the current Model_Wrapper
    # ------------------------------------------------------- #

    def ended_training(self):
        """
            Indicates if the model has early stopped.
        """
        if hasattr(self.model, 'callback_model') and self.model.callback_model:
            callback_model = self.callback_model
        else:
            callback_model = self

        if hasattr(callback_model, 'stop_training') and callback_model.stop_training:
            return True
        else:
            return False

    def trainNet(self, ds, parameters=None, out_name=None):
        """
            Trains the network on the given dataset.
            :param ds: Dataset with the training data
            :param parameters: dict() which may contain the following (optional) training parameters
            :param out_name: name of the output node that will be used to evaluate the network accuracy.
                            Only applicable to Graph models.

            The input 'parameters' is a dict() which may contain the following (optional) training parameters:
            ####    Visualization parameters
             * report_iter: number of iterations between each loss report
             * iter_for_val: number of iterations between each validation test
             * num_iterations_val: number of iterations applied on the validation dataset for computing the
                                   average performance (if None then all the validation data will be tested)
            ####    Learning parameters
             * n_epochs: number of epochs that will be applied during training
             * batch_size: size of the batch (number of images) applied on each iteration by the SGD optimization
             * lr_decay: number of iterations passed for decreasing the learning rate
             * lr_gamma: proportion of learning rate kept at each decrease.
                         It can also be a set of rules defined by a list, e.g.
                         lr_gamma = [[3000, 0.9], ..., [None, 0.8]] means 0.9 until iteration
                         3000, ..., 0.8 until the end.
             * patience: number of epochs waiting for a possible performance increase before stopping training
             * metric_check: name of the metric checked for early stopping and LR decrease

            ####    Data processing parameters

             * n_parallel_loaders: number of parallel data loaders allowed to work at the same time
             * normalize: boolean indicating if we want to normalize the image pixel values
             * mean_substraction: boolean indicating if we want to substract the training mean
             * data_augmentation: boolean indicating if we want to perform data augmentation
                                  (always False on validation)
             * shuffle: apply shuffling on training data at the beginning of each epoch.

            ####    Other parameters

        """

        # Check input parameters and recover default values if needed
        if parameters is None:
            parameters = dict()
        default_params = {'n_epochs': 1,
                          'batch_size': 50,
                          'maxlen': 100,  # sequence learning parameters (BeamSearch)
                          'homogeneous_batches': False,
                          'joint_batches': 4,
                          'epochs_for_save': 1,
                          'num_iterations_val': None,
                          'n_parallel_loaders': 1,
                          'normalize': True,
                          'normalization_type': '(-1)-1',
                          'mean_substraction': False,
                          'data_augmentation': True,
                          'verbose': 1, 'eval_on_sets': ['val'],
                          'reload_epoch': 0,
                          'extra_callbacks': [],
                          'class_weights': None,
                          'shuffle': True,
                          'epoch_offset': 0,
                          'patience': 0,
                          'metric_check': None,
                          'patience_check_split': 'val',
                          'eval_on_epochs': True,
                          'each_n_epochs': 1,
                          'start_eval_on_epoch': 0,  # early stopping parameters
                          'lr_decay': None,  # LR decay parameters
                          'reduce_each_epochs': True,
                          'start_reduction_on_epoch': 0,
                          'lr_gamma': 0.1,
                          'lr_reducer_type': 'linear',
                          'lr_reducer_exp_base': 0.5,
                          'lr_half_life': 50000,
                          'tensorboard': False,
                          'tensorboard_params': {'log_dir': 'tensorboard_logs',
                                                 'histogram_freq': 0,
                                                 'batch_size': 50,
                                                 'write_graph': True,
                                                 'write_grads': False,
                                                 'write_images': False,
                                                 'embeddings_freq': 0,
                                                 'embeddings_layer_names': None,
                                                 'embeddings_metadata': None,
                                                 }
                          }
        params = self.checkParameters(parameters, default_params)
        # Set params['start_reduction_on_epoch'] = params['lr_decay'] by default
        if params['lr_decay'] is not None and 'start_reduction_on_epoch' not in list(parameters):
            params['start_reduction_on_epoch'] = params['lr_decay']
        save_params = copy.copy(params)
        del save_params['extra_callbacks']
        self.training_parameters.append(save_params)
        if params['verbose'] > 0:
            logging.info("<<< Training model >>>")

        self.__train(ds, params)

        logging.info("<<< Finished training model >>>")

    def trainNetFromSamples(self, x, y, parameters=None, class_weight=None, sample_weight=None, out_name=None):
        """
            Trains the network on the given samples x, y.

            :param x:
            :param y:
            :param parameters:
            :param class_weight:
            :param sample_weight:
            :param out_name: name of the output node that will be used to evaluate the network accuracy.
                             Only applicable to Graph models.

            The input 'parameters' is a dict() which may contain the following (optional) training parameters:
            ####    Visualization parameters
            ####    Learning parameters
            ####    Data processing parameters
            ####    Other parameters

        """

        # Check input parameters and recover default values if needed
        if parameters is None:
            parameters = dict()
        default_params = {'n_epochs': 1,
                          'batch_size': 50,
                          'maxlen': 100,  # sequence learning parameters (BeamSearch)
                          'homogeneous_batches': False,
                          'joint_batches': 4,
                          'epochs_for_save': 1,
                          'num_iterations_val': None,
                          'n_parallel_loaders': 1,
                          'normalize': False,
                          'normalization_type': None,
                          'mean_substraction': False,
                          'data_augmentation': True,
                          'verbose': 1,
                          'eval_on_sets': ['val'],
                          'reload_epoch': 0,
                          'extra_callbacks': [],
                          'shuffle': True,
                          'epoch_offset': 0,
                          'patience': 0,
                          'metric_check': None,
                          'eval_on_epochs': True,
                          'each_n_epochs': 1,
                          'start_eval_on_epoch': 0,  # early stopping parameters
                          'lr_decay': None,  # LR decay parameters
                          'reduce_each_epochs': True,
                          'start_reduction_on_epoch': 0,
                          'lr_gamma': 0.1,
                          'lr_reducer_type': 'linear',
                          'lr_reducer_exp_base': 0.5,
                          'lr_half_life': 50000,
                          'tensorboard': False,
                          'tensorboard_params': {'log_dir': 'tensorboard_logs',
                                                 'histogram_freq': 0,
                                                 'batch_size': 50,
                                                 'write_graph': True,
                                                 'write_grads': False,
                                                 'write_images': False,
                                                 'embeddings_freq': 0,
                                                 'embeddings_layer_names': None,
                                                 'embeddings_metadata': None,
                                                 'label_word_embeddings_with_vocab': False,
                                                 'word_embeddings_labels': None
                                                 }

                          }
        params = self.checkParameters(parameters, default_params)
        save_params = copy.copy(params)
        del save_params['extra_callbacks']
        self.training_parameters.append(save_params)
        self.__train_from_samples(x, y, params, class_weight=class_weight, sample_weight=sample_weight)
        if params['verbose'] > 0:
            logging.info("<<< Finished training model >>>")

    def __train(self, ds, params, state=None):

        if state is None:
            state = dict()
        if params['verbose'] > 0:
            logging.info("Training parameters: " + str(params))

        # initialize state
        state['samples_per_epoch'] = ds.len_train
        state['n_iterations_per_epoch'] = int(math.ceil(float(state['samples_per_epoch']) / params['batch_size']))

        # Prepare callbacks
        callbacks = []

        # Extra callbacks (e.g. evaluation)
        callbacks += params['extra_callbacks']

        # LR reducer
        if params.get('lr_decay') is not None:
            callback_lr_reducer = LearningRateReducer(reduce_rate=params['lr_gamma'],
                                                      reduce_frequency=params['lr_decay'],
                                                      reduce_each_epochs=params['reduce_each_epochs'],
                                                      start_reduction_on_epoch=params['start_reduction_on_epoch'],
                                                      exp_base=params['lr_reducer_exp_base'],
                                                      half_life=params['lr_half_life'],
                                                      reduction_function=params['lr_reducer_type'],
                                                      verbose=params['verbose'])
            callbacks.append(callback_lr_reducer)
        # Early stopper
        if params.get('metric_check') is not None:
            callback_early_stop = EarlyStopping(self,
                                                patience=params['patience'],
                                                metric_check=params['metric_check'],
                                                want_to_minimize=True if 'TER' in params['metric_check'] else False,
                                                check_split=params['patience_check_split'],
                                                eval_on_epochs=params['eval_on_epochs'],
                                                each_n_epochs=params['each_n_epochs'],
                                                start_eval_on_epoch=params['start_eval_on_epoch'])
            callbacks.append(callback_early_stop)

        # Store model
        if params['epochs_for_save'] >= 0:
            callback_store_model = StoreModelWeightsOnEpochEnd(self, saveModel, params['epochs_for_save'])
            callbacks.insert(0, callback_store_model)

        # Tensorboard callback
        if params['tensorboard'] and K.backend() == 'tensorflow':
            embeddings_metadata = params['tensorboard_params']['embeddings_metadata']
            create_dir_if_not_exists(self.model_path + '/' + params['tensorboard_params']['log_dir'])
            if params['tensorboard_params']['label_word_embeddings_with_vocab'] \
                    and params['tensorboard_params']['word_embeddings_labels'] is not None:
                embeddings_metadata = {}
                assert len(params['tensorboard_params']['embeddings_layer_names']) \
                       == len(params['tensorboard_params'][
                                  'word_embeddings_labels']), 'The number of "embeddings_layer_names" and ' \
                                                              '"word_embeddings_labels" do not match. Currently, ' \
                                                              'we have %d "embeddings_layer_names" and %d' \
                                                              ' "word_embeddings_labels"' % (
                                                                  len(params['tensorboard_params'][
                                                                          'embeddings_layer_names']),
                                                                  len(params['tensorboard_params'][
                                                                          'word_embeddings_labels']))
                # Prepare word embeddings mapping
                for i, layer_name in list(enumerate(params['tensorboard_params']['embeddings_layer_names'])):
                    layer_label = params['tensorboard_params']['word_embeddings_labels'][i]
                    mapping_name = layer_label + '.tsv'
                    dict2file(ds.vocabulary[layer_label]['words2idx'],
                              self.model_path + '/' + params['tensorboard_params']['log_dir'] + '/' + mapping_name,
                              title='Word\tIndex',
                              separator='\t')
                    embeddings_metadata[layer_name] = mapping_name

            callback_tensorboard = keras.callbacks.TensorBoard(
                log_dir=self.model_path + '/' + params['tensorboard_params']['log_dir'],
                histogram_freq=params['tensorboard_params']['histogram_freq'],
                batch_size=params['tensorboard_params']['batch_size'],
                write_graph=params['tensorboard_params']['write_graph'],
                write_grads=params['tensorboard_params']['write_grads'],
                write_images=params['tensorboard_params']['write_images'],
                embeddings_freq=params['tensorboard_params']['embeddings_freq'],
                embeddings_layer_names=params['tensorboard_params']['embeddings_layer_names'],
                embeddings_metadata=embeddings_metadata)
            callbacks.append(callback_tensorboard)

        # Prepare data generators
        if params['homogeneous_batches']:
            train_gen = Homogeneous_Data_Batch_Generator('train',
                                                         self,
                                                         ds,
                                                         state['n_iterations_per_epoch'],
                                                         batch_size=params['batch_size'],
                                                         joint_batches=params['joint_batches'],
                                                         normalization=params['normalize'],
                                                         normalization_type=params['normalization_type'],
                                                         data_augmentation=params['data_augmentation'],
                                                         mean_substraction=params['mean_substraction']).generator()
        elif params['n_parallel_loaders'] > 1:
            train_gen = Parallel_Data_Batch_Generator('train',
                                                      self,
                                                      ds,
                                                      state['n_iterations_per_epoch'],
                                                      batch_size=params['batch_size'],
                                                      normalization=params['normalize'],
                                                      normalization_type=params['normalization_type'],
                                                      data_augmentation=params['data_augmentation'],
                                                      mean_substraction=params['mean_substraction'],
                                                      shuffle=params['shuffle'],
                                                      n_parallel_loaders=params['n_parallel_loaders']).generator()
        else:
            train_gen = Data_Batch_Generator('train',
                                             self,
                                             ds,
                                             state['n_iterations_per_epoch'],
                                             batch_size=params['batch_size'],
                                             normalization=params['normalize'],
                                             normalization_type=params['normalization_type'],
                                             data_augmentation=params['data_augmentation'],
                                             mean_substraction=params['mean_substraction'],
                                             shuffle=params['shuffle']).generator()

        # Are we going to validate on 'val' data?
        if False:  # TODO: loss calculation on val set is deactivated
            # if 'val' in params['eval_on_sets']:
            # Calculate how many validation iterations are we going to perform per test
            n_valid_samples = ds.len_val
            if params['num_iterations_val'] is None:
                params['num_iterations_val'] = int(math.ceil(float(n_valid_samples) / params['batch_size']))

            # prepare data generator
            if params['n_parallel_loaders'] > 1:
                val_gen = Parallel_Data_Batch_Generator('val', self, ds, params['num_iterations_val'],
                                                        batch_size=params['batch_size'],
                                                        normalization=params['normalize'],
                                                        normalization_type=params['normalization_type'],
                                                        data_augmentation=False,
                                                        mean_substraction=params['mean_substraction'],
                                                        shuffle=False,
                                                        n_parallel_loaders=params['n_parallel_loaders']).generator()
            else:
                val_gen = Data_Batch_Generator('val', self, ds, params['num_iterations_val'],
                                               batch_size=params['batch_size'],
                                               normalization=params['normalize'],
                                               normalization_type=params['normalization_type'],
                                               data_augmentation=False,
                                               mean_substraction=params['mean_substraction'],
                                               shuffle=False).generator()
        else:
            val_gen = None
            n_valid_samples = None

        # Are we going to use class weights?
        class_weight = {}
        if params['class_weights'] is not None:
            class_weight = ds.extra_variables['class_weights_' + params['class_weights']]
        # Train model
        if int(keras.__version__.split('.')[0]) == 1:
            # Keras 1.x version
            self.model.fit_generator(train_gen,
                                     validation_data=val_gen,
                                     nb_val_samples=n_valid_samples,
                                     class_weight=class_weight,
                                     samples_per_epoch=state['samples_per_epoch'],
                                     nb_epoch=params['n_epochs'],
                                     max_q_size=params['n_parallel_loaders'],
                                     verbose=params['verbose'],
                                     callbacks=callbacks,
                                     initial_epoch=params['epoch_offset'])
        else:
            # Keras 2.x version
            self.model.fit_generator(train_gen,
                                     steps_per_epoch=state['n_iterations_per_epoch'],
                                     epochs=params['n_epochs'],
                                     verbose=params['verbose'],
                                     callbacks=callbacks,
                                     validation_data=val_gen,
                                     validation_steps=n_valid_samples,
                                     class_weight=class_weight,
                                     max_queue_size=params['n_parallel_loaders'],
                                     workers=1,  # params['n_parallel_loaders'],
                                     initial_epoch=params['epoch_offset'])

    def __train_from_samples(self, x, y, params, class_weight=None, sample_weight=None):

        if params['verbose'] > 1:
            logging.info("Training parameters: " + str(params))
        callbacks = []

        # Extra callbacks (e.g. evaluation)
        callbacks += params['extra_callbacks']

        # LR reducer
        if params.get('lr_decay') is not None:
            callback_lr_reducer = LearningRateReducer(reduce_rate=params['lr_gamma'],
                                                      reduce_frequency=params['lr_decay'],
                                                      reduce_each_epochs=params['reduce_each_epochs'],
                                                      start_reduction_on_epoch=params['start_reduction_on_epoch'],
                                                      exp_base=params['lr_reducer_exp_base'],
                                                      half_life=params['lr_half_life'],
                                                      reduction_function=params['lr_reducer_type'],
                                                      verbose=params['verbose'])
            callbacks.append(callback_lr_reducer)

        # Early stopper
        if params.get('metric_check') is not None:
            callback_early_stop = EarlyStopping(self,
                                                patience=params['patience'],
                                                metric_check=params['metric_check'],
                                                want_to_minimize=True if 'TER' in params['metric_check'] else False,
                                                eval_on_epochs=params['eval_on_epochs'],
                                                each_n_epochs=params['each_n_epochs'],
                                                start_eval_on_epoch=params['start_eval_on_epoch'])
            callbacks.append(callback_early_stop)

        # Store model
        if params['epochs_for_save'] >= 0:
            callback_store_model = StoreModelWeightsOnEpochEnd(self, saveModel, params['epochs_for_save'])
            callbacks.append(callback_store_model)

        # Tensorboard callback
        if params['tensorboard'] and K.backend() == 'tensorflow':
            callback_tensorboard = keras.callbacks.TensorBoard(
                log_dir=self.model_path + '/' + params['tensorboard_params']['log_dir'],
                histogram_freq=params['tensorboard_params']['histogram_freq'],
                batch_size=params['tensorboard_params']['batch_size'],
                write_graph=params['tensorboard_params']['write_graph'],
                write_grads=params['tensorboard_params']['write_grads'],
                write_images=params['tensorboard_params']['write_images'],
                embeddings_freq=params['tensorboard_params']['embeddings_freq'],
                embeddings_layer_names=params['tensorboard_params']['embeddings_layer_names'],
                embeddings_metadata=params['tensorboard_params']['embeddings_metadata'])
            callbacks.append(callback_tensorboard)

        # Train model
        self.model.fit(x,
                       y,
                       batch_size=min(params['batch_size'], len(x[0])),
                       epochs=params['n_epochs'],
                       verbose=params['verbose'],
                       callbacks=callbacks,
                       validation_data=None,
                       validation_split=params.get('val_split', 0.),
                       shuffle=params['shuffle'],
                       class_weight=class_weight,
                       sample_weight=sample_weight,
                       initial_epoch=params['epoch_offset'])

    def testNet(self, ds, parameters, out_name=None):

        # Check input parameters and recover default values if needed
        default_params = {'batch_size': 50,
                          'n_parallel_loaders': 1,
                          'normalize': True,
                          'normalization_type': None,
                          'mean_substraction': False}
        params = self.checkParameters(parameters, default_params)
        self.testing_parameters.append(copy.copy(params))

        logging.info("<<< Testing model >>>")

        # Calculate how many test iterations are we going to perform
        n_samples = ds.len_test
        num_iterations = int(math.ceil(float(n_samples) / params['batch_size']))

        # Test model
        # We won't use an Homogeneous_Batch_Generator for testing
        if params['n_parallel_loaders'] > 1:
            data_gen = Parallel_Data_Batch_Generator('test', self, ds, num_iterations,
                                                     batch_size=params['batch_size'],
                                                     normalization=params['normalize'],
                                                     normalization_type=params['normalization_type'],
                                                     data_augmentation=False,
                                                     mean_substraction=params['mean_substraction'],
                                                     n_parallel_loaders=params['n_parallel_loaders']).generator()
        else:
            data_gen = Data_Batch_Generator('test', self, ds, num_iterations,
                                            batch_size=params['batch_size'],
                                            normalization=params['normalize'],
                                            normalization_type=params['normalization_type'],
                                            data_augmentation=False,
                                            mean_substraction=params['mean_substraction']).generator()

        out = self.model.evaluate_generator(data_gen,
                                            val_samples=n_samples,
                                            max_q_size=params['n_parallel_loaders'],
                                            nb_worker=1,  # params['n_parallel_loaders'],
                                            pickle_safe=False,
                                            )

        # Display metrics results
        for name, o in zip(self.model.metrics_names, out):
            logging.info('test ' + name + ': %0.8s' % o)

            # loss_all = out[0]
            # loss_ecoc = out[1]
            # loss_final = out[2]
            # acc_ecoc = out[3]
            # acc_final = out[4]
            # logging.info('Test loss: %0.8s' % loss_final)
            # logging.info('Test accuracy: %0.8s' % acc_final)

    def testNetSamples(self, X, batch_size=50):
        """
            Applies a forward pass on the samples provided and returns the predicted classes and probabilities.
        """
        classes = self.model.predict_classes(X, batch_size=batch_size)
        probs = self.model.predict_proba(X, batch_size=batch_size)

        return [classes, probs]

    def testOnBatch(self, X, Y, accuracy=True, out_name=None):
        """
            Applies a test on the samples provided and returns the resulting loss and accuracy (if True).

            :param X:
            :param Y:
            :param accuracy:
            :param out_name: name of the output node that will be used to evaluate the network accuracy.
                            Only applicable for Graph models.
        """
        n_samples = X.shape[1]
        if isinstance(self.model, Sequential) or isinstance(self.model, Model):
            [X, Y] = self._prepareSequentialData(X, Y)
            loss = self.model.test_on_batch(X, Y)
            loss = loss[0]
            if accuracy:
                [score, top_score] = self._getSequentialAccuracy(Y, self.model.predict_on_batch(X)[0])
                return loss, score, top_score, n_samples
            return loss, n_samples
        else:
            [data, last_output] = self._prepareGraphData(X, Y)
            loss = self.model.test_on_batch(data)
            loss = loss[0]
            if accuracy:
                score = self._getGraphAccuracy(data, self.model.predict_on_batch(data))
                top_score = score[1]
                score = score[0]
                if out_name:
                    score = score[out_name]
                    top_score = top_score[out_name]
                else:
                    score = score[last_output]
                    top_score = top_score[last_output]
                return loss, score, top_score, n_samples
            return loss, n_samples

    # ------------------------------------------------------- #
    #       PREDICTION FUNCTIONS
    #           Functions for making prediction on input samples
    # ------------------------------------------------------- #
    def predict_cond(self, X, states_below, params, ii):
        """
        Returns predictions on batch given the (static) input X and the current history (states_below) at time-step ii.
        WARNING!: It's assumed that the current history (state_below) is the last input of the model!
        See Dataset class for more information
        :param X: Input context
        :param states_below: Batch of partial hypotheses
        :param params: Decoding parameters
        :param ii: Decoding time-step
        :return: Network predictions at time-step ii
        """
        in_data = {}
        n_samples = states_below.shape[0]
        ##########################################
        # Choose model to use for sampling
        ##########################################
        model = self.model
        for model_input in params['model_inputs']:
            if X[model_input].shape[0] == 1:
                in_data[model_input] = np.repeat(X[model_input], n_samples, axis=0)
            else:
                in_data[model_input] = copy.copy(X[model_input])

        in_data[params['model_inputs'][params['state_below_index']]] = states_below
        ##########################################
        # Recover output identifiers
        ##########################################
        # in any case, the first output of the models must be the next words' probabilities
        output_ids_list = params['model_outputs']
        pick_idx = ii

        ##########################################
        # Apply prediction on current timestep
        ##########################################
        if params['max_batch_size'] >= n_samples:  # The model inputs beam will fit into one batch in memory
            out_data = model.predict_on_batch(in_data)
        else:  # It is possible that the model inputs don't fit into one single batch: Make one-sample-sized batches
            for i in range(n_samples):
                aux_in_data = {}
                for k, v in iteritems(in_data):
                    aux_in_data[k] = np.expand_dims(v[i], axis=0)
                predicted_out = model.predict_on_batch(aux_in_data)
                if i == 0:
                    out_data = predicted_out
                else:
                    if len(output_ids_list) > 1:
                        for iout in range(len(output_ids_list)):
                            out_data[iout] = np.vstack((out_data[iout], predicted_out[iout]))
                    else:
                        out_data = np.vstack((out_data, predicted_out))

        ##########################################
        # Get outputs
        ##########################################

        if len(output_ids_list) > 1:
            all_data = {}
            for output_id in range(len(output_ids_list)):
                all_data[output_ids_list[output_id]] = out_data[output_id]
            all_data[output_ids_list[0]] = np.array(all_data[output_ids_list[0]])[:, pick_idx, :]
        else:
            all_data = {output_ids_list[0]: np.array(out_data)[:, pick_idx, :]}
        probs = all_data[output_ids_list[0]]

        ##########################################
        # Define returned data
        ##########################################
        return probs

    def predict_cond_optimized(self, X, states_below, params, ii, prev_out, debug=False):
        """
        Returns predictions on batch given the (static) input X and the current history (states_below) at time-step ii.
        WARNING!: It's assumed that the current history (state_below) is the last input of the model!
        See Dataset class for more information
        :param debug:
        :param X: Input context
        :param states_below: Batch of partial hypotheses
        :param params: Decoding parameters
        :param ii: Decoding time-step
        :param prev_out: output from the previous timestep, which will be reused by self.model_next
        (only applicable if beam search specific models self.model_init and self.model_next models are defined)
        :return: Network predictions at time-step ii
        """
        in_data = {}
        n_samples = states_below.shape[0]

        ##########################################
        # Choose model to use for sampling
        ##########################################
        if ii == 0:
            model = self.model_init
        else:
            model = self.model_next
        ##########################################
        # Get inputs
        ##########################################
        if ii > 1:  # timestep > 1 (model_next to model_next)
            for idx, next_out_name in list(enumerate(self.ids_outputs_next)):
                if idx == 0:
                    if params.get('attend_on_output', False):
                        if params.get('pad_on_batch', True):
                            pass
                            # states_below = states_below[:, :ii + 1].reshape(n_samples, -1)
                    else:
                        if params.get('pad_on_batch', True):
                            states_below = states_below[:, -1].reshape(n_samples, -1)
                    in_data[self.ids_inputs_next[0]] = states_below
                if idx > 0:  # first output must be the output probs.
                    if next_out_name in list(self.matchings_next_to_next):
                        next_in_name = self.matchings_next_to_next[next_out_name]
                        if prev_out[idx].shape[0] == 1:
                            prev_out[idx] = np.repeat(prev_out[idx], n_samples, axis=0)
                        in_data[next_in_name] = prev_out[idx]
        elif ii == 0:  # first timestep
            for model_input in params['model_inputs']:  # [:-1]:
                if X[model_input].shape[0] == 1:
                    in_data[model_input] = np.repeat(X[model_input], n_samples, axis=0)
                else:
                    in_data[model_input] = copy.copy(X[model_input])
                if params.get('pad_on_batch', True):
                    states_below = states_below.reshape(n_samples, -1)
            in_data[params['model_inputs'][params['state_below_index']]] = states_below

        elif ii == 1:  # timestep == 1 (model_init to model_next)
            for idx, init_out_name in list(enumerate(self.ids_outputs_init)):
                if idx == 0:
                    if params.get('attend_on_output', False):
                        if params.get('pad_on_batch', True):
                            pass
                            # states_below = states_below[:, :ii + 1].reshape(n_samples, -1)
                    else:
                        if params.get('pad_on_batch', True):
                            states_below = states_below[:, -1].reshape(n_samples, -1)
                    in_data[self.ids_inputs_next[0]] = states_below

                if idx > 0:  # first output must be the output probs.
                    if init_out_name in list(self.matchings_init_to_next):
                        next_in_name = self.matchings_init_to_next[init_out_name]
                        if prev_out[idx].shape[0] == 1:
                            prev_out[idx] = np.repeat(prev_out[idx], n_samples, axis=0)
                        in_data[next_in_name] = prev_out[idx]

        ##########################################
        # Recover output identifiers
        ##########################################
        # in any case, the first output of the models must be the next words' probabilities
        pick_idx = 0
        if ii == 0:  # optimized search model (model_init case)
            output_ids_list = self.ids_outputs_init
        else:  # optimized search model (model_next case)
            output_ids_list = self.ids_outputs_next

        ##########################################
        # Apply prediction on current timestep
        ##########################################
        if params['max_batch_size'] >= n_samples:  # The model inputs beam will fit into one batch in memory
            out_data = model.predict_on_batch(in_data)
        else:
            # It is possible that the model inputs don't fit into one single batch:
            #  Make beam_batch_size-sample-sized batches
            for i in range(0, n_samples, params['beam_batch_size']):
                aux_in_data = {}
                for k, v in iteritems(in_data):
                    max_pos = min([i + params['beam_batch_size'], n_samples, len(v)])
                    aux_in_data[k] = v[i:max_pos]
                    # aux_in_data[k] = np.expand_dims(v[i], axis=0)
                predicted_out = model.predict_on_batch(aux_in_data)
                if i == 0:
                    out_data = predicted_out
                else:
                    if len(output_ids_list) > 1:
                        for iout in range(len(output_ids_list)):
                            out_data[iout] = np.vstack((out_data[iout], predicted_out[iout]))
                    else:
                        out_data = np.vstack((out_data, predicted_out))

        ##########################################
        # Get outputs
        ##########################################
        if len(output_ids_list) > 1:
            all_data = {}
            for output_id in range(len(output_ids_list)):
                all_data[output_ids_list[output_id]] = out_data[output_id]
            all_data[output_ids_list[0]] = np.array(all_data[output_ids_list[0]])[:, pick_idx, :]
        else:
            all_data = {output_ids_list[0]: np.array(out_data)[:, pick_idx, :]}
        probs = all_data[output_ids_list[0]]

        ##########################################
        # Define returned data
        ##########################################
        return [probs, out_data]

    def beam_search(self, X, params, return_alphas=False, eos_sym=0, null_sym=2):
        """
        Beam search method for Cond models.
        (https://en.wikibooks.org/wiki/Artificial_Intelligence/Search/Heuristic_search/Beam_search)
        The algorithm in a nutshell does the following:

        1. k = beam_size
        2. open_nodes = [[]] * k
        3. while k > 0:

            3.1. Given the inputs, get (log) probabilities for the outputs.

            3.2. Expand each open node with all possible output.

            3.3. Prune and keep the k best nodes.

            3.4. If a sample has reached the <eos> symbol:

                3.4.1. Mark it as final sample.

                3.4.2. k -= 1

            3.5. Build new inputs (state_below) and go to 1.

        4. return final_samples, final_scores

        :param return_alphas:
        :param X: Model inputs
        :param params: Search parameters
        :param eos_sym: <eos> symbol
        :param null_sym: <null> symbol
        :return: UNSORTED list of [k_best_samples, k_best_scores] (k: beam size)
        """
        k = params['beam_size']
        samples = []
        sample_scores = []
        pad_on_batch = params['pad_on_batch']
        dead_k = 0  # samples that reached eos
        live_k = 1  # samples that did not yet reach eos
        hyp_samples = [[]] * live_k
        hyp_scores = np.zeros(live_k).astype('float32')
        ret_alphas = return_alphas or params['pos_unk']
        if ret_alphas:
            sample_alphas = []
            hyp_alphas = [[]] * live_k
        if pad_on_batch:
            maxlen = int(len(X[params['dataset_inputs'][0]][0]) * params['output_max_length_depending_on_x_factor']) if \
                params['output_max_length_depending_on_x'] else params['maxlen']
            minlen = int(
                len(X[params['dataset_inputs'][0]][0]) / params['output_min_length_depending_on_x_factor'] + 1e-7) if \
                params['output_min_length_depending_on_x'] else 0
        else:
            minlen = int(np.argmax(X[params['dataset_inputs'][0]][0] == eos_sym)
                         / params['output_min_length_depending_on_x_factor'] + 1e-7) if \
                params['output_min_length_depending_on_x'] else 0

            maxlen = int(np.argmax(X[params['dataset_inputs'][0]][0] == eos_sym) * params[
                'output_max_length_depending_on_x_factor']) if \
                params['output_max_length_depending_on_x'] else params['maxlen']
            maxlen = min(params['state_below_maxlen'] - 1, maxlen)

        # we must include an additional dimension if the input for each timestep are all the generated "words_so_far"
        if params['words_so_far']:
            if k > maxlen:
                raise NotImplementedError(
                    "BEAM_SIZE can't be higher than MAX_OUTPUT_TEXT_LEN on the current implementation.")
            state_below = np.asarray([[null_sym]] * live_k) if pad_on_batch else np.asarray(
                [np.zeros((maxlen, maxlen))] * live_k)
        else:
            state_below = np.asarray([null_sym] * live_k) if pad_on_batch else \
                np.asarray([np.zeros(params['state_below_maxlen']) + null_sym] * live_k)
        prev_out = None

        for ii in range(maxlen):
            # for every possible live sample calc prob for every possible label
            if params['optimized_search']:  # use optimized search model if available
                [probs, prev_out] = self.predict_cond_optimized(X, state_below, params, ii, prev_out)
                if ret_alphas:
                    alphas = prev_out[-1][0]  # Shape: (k, n_steps)
                    prev_out = prev_out[:-1]
            else:
                probs = self.predict_cond(X, state_below, params, ii)
            log_probs = np.log(probs)
            if minlen > 0 and ii < minlen:
                log_probs[:, eos_sym] = -np.inf
            # total score for every sample is sum of -log of word prb
            cand_scores = np.array(hyp_scores)[:, None] - log_probs
            cand_flat = cand_scores.flatten()
            # Find the best options by calling argsort of flatten array
            ranks_flat = cand_flat.argsort()[:(k - dead_k)]
            # Decypher flatten indices
            voc_size = log_probs.shape[1]
            trans_indices = ranks_flat // voc_size  # index of row
            word_indices = ranks_flat % voc_size  # index of col
            costs = cand_flat[ranks_flat]
            best_cost = costs[0]
            # Form a beam for the next iteration
            new_hyp_samples = []
            new_trans_indices = []
            new_hyp_scores = np.zeros(k - dead_k).astype('float32')
            if ret_alphas:
                new_hyp_alphas = []
            for idx, [ti, wi] in list(enumerate(zip(trans_indices, word_indices))):
                if params['search_pruning']:
                    if costs[idx] < k * best_cost:
                        new_hyp_samples.append(hyp_samples[ti] + [wi])
                        new_trans_indices.append(ti)
                        new_hyp_scores[idx] = copy.copy(costs[idx])
                        if ret_alphas:
                            new_hyp_alphas.append(hyp_alphas[ti] + [alphas[ti]])
                    else:
                        dead_k += 1
                else:
                    new_hyp_samples.append(hyp_samples[ti] + [wi])
                    new_trans_indices.append(ti)
                    new_hyp_scores[idx] = copy.copy(costs[idx])
                    if ret_alphas:
                        new_hyp_alphas.append(hyp_alphas[ti] + [alphas[ti]])
            # check the finished samples
            new_live_k = 0
            hyp_samples = []
            hyp_scores = []
            hyp_alphas = []
            indices_alive = []
            for idx in range(len(new_hyp_samples)):
                if new_hyp_samples[idx][-1] == eos_sym:  # finished sample
                    samples.append(new_hyp_samples[idx])
                    sample_scores.append(new_hyp_scores[idx])
                    if ret_alphas:
                        sample_alphas.append(new_hyp_alphas[idx])
                    dead_k += 1
                else:
                    indices_alive.append(new_trans_indices[idx])
                    new_live_k += 1
                    hyp_samples.append(new_hyp_samples[idx])
                    hyp_scores.append(new_hyp_scores[idx])
                    if ret_alphas:
                        hyp_alphas.append(new_hyp_alphas[idx])
            hyp_scores = np.array(hyp_scores)
            live_k = new_live_k

            if new_live_k < 1:
                break
            if dead_k >= k:
                break
            state_below = np.asarray(hyp_samples, dtype='int64')

            state_below = np.hstack((np.zeros((state_below.shape[0], 1), dtype='int64') + null_sym, state_below)) \
                if pad_on_batch else \
                np.hstack((np.zeros((state_below.shape[0], 1), dtype='int64') + null_sym,
                           state_below,
                           np.zeros((state_below.shape[0],
                                     max(params['state_below_maxlen'] - state_below.shape[1] - 1, 0)), dtype='int64')))

            # we must include an additional dimension if the input for each timestep are all the generated words so far
            if params['words_so_far']:
                state_below = np.expand_dims(state_below, axis=0)

            if params['optimized_search'] and ii > 0:
                # filter next search inputs w.r.t. remaining samples
                for idx_vars in range(len(prev_out)):
                    prev_out[idx_vars] = prev_out[idx_vars][indices_alive]

        # dump every remaining one
        if live_k > 0:
            for idx in range(live_k):
                samples.append(hyp_samples[idx])
                sample_scores.append(hyp_scores[idx])
                if ret_alphas:
                    sample_alphas.append(hyp_alphas[idx])
        if ret_alphas:
            return samples, sample_scores, np.asarray(sample_alphas)
        else:
            return samples, sample_scores, None

    def BeamSearchNet(self, ds, parameters):
        """
        DEPRECATED, use predictBeamSearchNet() instead.
        """
        logger.warning("Deprecated function, use predictBeamSearchNet() instead.")
        return self.predictBeamSearchNet(ds, parameters)

    def predictBeamSearchNet_NEW(self, ds, parameters=None):
        """
        Approximates by beam search the best predictions of the net on the dataset splits chosen.

        The following attributes must be inserted to the model when building an optimized search model:

            * ids_inputs_init: list of input variables to model_init (must match inputs to conventional model)
            * ids_outputs_init: list of output variables of model_init (model probs must be the first output)
            * ids_inputs_next: list of input variables to model_next (previous word must be the first input)
            * ids_outputs_next: list of output variables of model_next (model probs must be the first output and
                                the number of out variables must match the number of in variables)
            * matchings_init_to_next: dictionary from 'ids_outputs_init' to 'ids_inputs_next'
            * matchings_next_to_next: dictionary from 'ids_outputs_next' to 'ids_inputs_next'

        The following attributes must be inserted to the model when building a temporally_linked model:

            * matchings_sample_to_next_sample:
            * ids_temporally_linked_inputs:

        :param ds:
        :param parameters:
        :returns predictions: dictionary with set splits as keys and matrices of predictions as values.
        """
        if parameters is None:
            parameters = dict()
        # Check input parameters and recover default values if needed
        default_params = {'batch_size': 50,
                          'n_parallel_loaders': 1,
                          'beam_size': 5,
                          'beam_batch_size': 50,
                          'normalize': True,
                          'normalization_type': None,
                          'mean_substraction': False,
                          'predict_on_sets': ['val'],
                          'maxlen': 20,
                          'n_samples': -1,
                          'model_inputs': ['source_text', 'state_below'],
                          'model_outputs': ['description'],
                          'dataset_inputs': ['source_text', 'state_below'],
                          'dataset_outputs': ['description'],
                          'alpha_factor': 1.0,
                          'sampling_type': 'max_likelihood',
                          'words_so_far': False,
                          'optimized_search': False,
                          'search_pruning': False,
                          'pos_unk': False,
                          'temporally_linked': False,
                          'link_index_id': 'link_index',
                          'state_below_index': -1,
                          'max_eval_samples': None,
                          'attend_on_output': False
                          }
        params = self.checkParameters(parameters, default_params)

        # Check if the model is ready for applying an optimized search
        if params['optimized_search']:
            if 'matchings_init_to_next' not in dir(self) or \
                            'matchings_next_to_next' not in dir(self) or \
                            'ids_inputs_init' not in dir(self) or \
                            'ids_outputs_init' not in dir(self) or \
                            'ids_inputs_next' not in dir(self) or \
                            'ids_outputs_next' not in dir(self):
                raise Exception(
                    "The following attributes must be inserted to the model when building an optimized search model:\n",
                    "- matchings_init_to_next\n",
                    "- matchings_next_to_next\n",
                    "- ids_inputs_init\n",
                    "- ids_outputs_init\n",
                    "- ids_inputs_next\n",
                    "- ids_outputs_next\n")

        # Check if the model is ready for applying a temporally_linked search
        if params['temporally_linked']:
            if 'matchings_sample_to_next_sample' not in dir(self) or \
                            'ids_temporally_linked_inputs' not in dir(self):
                raise Exception(
                    "The following attributes must be inserted to the model when building a temporally_linked model:\n",
                    "- matchings_sample_to_next_sample\n",
                    "- ids_temporally_linked_inputs\n")

        predictions = dict()
        references = []
        sources_sampling = []
        for s in params['predict_on_sets']:
            print
            logging.info("<<< Predicting outputs of " + s + " set >>>")

            # TODO: enable 'train' sampling on temporally-linked models
            if params['temporally_linked'] and s == 'train':
                logging.info('Sampling is currently not implemented on the "train" set for temporally-linked models.')
                data_gen = -1
                data_gen_instance = -1
            else:

                assert len(params['model_inputs']) > 0, 'We need at least one input!'
                if not params['optimized_search']:  # use optimized search model if available
                    assert not params['pos_unk'], 'PosUnk is not supported with non-optimized beam search methods'

                params['pad_on_batch'] = ds.pad_on_batch[params['dataset_inputs'][params['state_below_index']]]
                if params['temporally_linked']:
                    previous_outputs = {}  # variable for storing previous outputs if using a temporally-linked model
                    for input_id in self.ids_temporally_linked_inputs:
                        previous_outputs[input_id] = dict()
                        previous_outputs[input_id][-1] = [ds.extra_words['<null>']]

                # Calculate how many iterations are we going to perform
                if params['n_samples'] < 1:
                    if params['max_eval_samples'] is not None:
                        n_samples = min(eval("ds.len_" + s), params['max_eval_samples'])
                    else:
                        n_samples = eval("ds.len_" + s)
                    num_iterations = int(math.ceil(float(n_samples) / params['batch_size']))
                    n_samples = min(eval("ds.len_" + s), num_iterations * params['batch_size'])

                    # Prepare data generator: We won't use an Homogeneous_Data_Batch_Generator here
                    if params['n_parallel_loaders'] > 1:
                        data_gen_instance = Parallel_Data_Batch_Generator(s, self, ds, num_iterations,
                                                                          batch_size=params['batch_size'],
                                                                          normalization=params['normalize'],
                                                                          normalization_type=params['normalization_type'],
                                                                          data_augmentation=False,
                                                                          mean_substraction=params['mean_substraction'],
                                                                          predict=True,
                                                                          n_parallel_loaders=params['n_parallel_loaders'])
                    else:
                        data_gen_instance = Data_Batch_Generator(s, self, ds, num_iterations,
                                                                 batch_size=params['batch_size'],
                                                                 normalization=params['normalize'],
                                                                 normalization_type=params['normalization_type'],
                                                                 data_augmentation=False,
                                                                 mean_substraction=params['mean_substraction'],
                                                                 predict=True)
                    data_gen = data_gen_instance.generator()
                else:
                    n_samples = params['n_samples']
                    num_iterations = int(math.ceil(float(n_samples) / params['batch_size']))

                    # Prepare data generator: We won't use an Homogeneous_Data_Batch_Generator here
                    if params['n_parallel_loaders'] > 1:
                        data_gen_instance = Parallel_Data_Batch_Generator(s, self, ds, num_iterations,
                                                                          batch_size=params['batch_size'],
                                                                          normalization=params['normalize'],
                                                                          normalization_type=params['normalization_type'],
                                                                          data_augmentation=False,
                                                                          mean_substraction=params['mean_substraction'],
                                                                          predict=False,
                                                                          random_samples=n_samples,
                                                                          temporally_linked=params['temporally_linked'],
                                                                          n_parallel_loaders=params['n_parallel_loaders'])
                    else:
                        data_gen_instance = Data_Batch_Generator(s, self, ds, num_iterations,
                                                                 batch_size=params['batch_size'],
                                                                 normalization=params['normalize'],
                                                                 normalization_type=params['normalization_type'],
                                                                 data_augmentation=False,
                                                                 mean_substraction=params['mean_substraction'],
                                                                 predict=False,
                                                                 random_samples=n_samples,
                                                                 temporally_linked=params['temporally_linked'])
                    data_gen = data_gen_instance.generator()

                if params['n_samples'] > 0:
                    references = []
                    sources_sampling = []
                best_samples = []
                if params['pos_unk']:
                    best_alphas = []
                    sources = []

                total_cost = 0
                sampled = 0
                start_time = time.time()
                eta = -1
                for _ in range(num_iterations):
                    data = next(data_gen)
                    X = dict()
                    if params['n_samples'] > 0:
                        s_dict = {}
                        for input_id in params['model_inputs']:
                            X[input_id] = data[0][input_id]
                            s_dict[input_id] = X[input_id]
                        sources_sampling.append(s_dict)

                        Y = dict()
                        for output_id in params['model_outputs']:
                            Y[output_id] = data[1][output_id]
                    else:
                        s_dict = {}
                        for input_id in params['model_inputs']:
                            X[input_id] = data[input_id]
                            if params['pos_unk']:
                                s_dict[input_id] = X[input_id]
                        if params['pos_unk'] and not eval('ds.loaded_raw_' + s + '[0]'):
                            sources.append(s_dict)

                    # Count processed samples
                    n_samples_batch = len(X[params['model_inputs'][0]])
                    sys.stdout.write("Sampling %d/%d  -  ETA: %ds " % (sampled + n_samples_batch, n_samples, int(eta)))
                    if not hasattr(self, '_dynamic_display') or self._dynamic_display:
                        sys.stdout.write('\r')
                    else:
                        sys.stdout.write('\n')

                    sys.stdout.flush()
                    x = dict()

                    # Prepare data if using temporally-linked input
                    for input_id in params['model_inputs']:
                        if params['temporally_linked'] and input_id in self.ids_temporally_linked_inputs:
                            for i in range(n_samples_batch):
                                link = int(X[params['link_index_id']][i])
                                if link not in list(previous_outputs[input_id]):
                                    # input to current sample was not processed yet
                                    link = -1
                                prev_x = [ds.vocabulary[input_id]['idx2words'][w] for w in
                                          previous_outputs[input_id][link]]
                                in_val = ds.loadText([' '.join(prev_x)], ds.vocabulary[input_id],
                                                     ds.max_text_len[input_id][s],
                                                     ds.text_offset[input_id],
                                                     fill=ds.fill_text[input_id],
                                                     pad_on_batch=ds.pad_on_batch[input_id],
                                                     words_so_far=ds.words_so_far[input_id],
                                                     loading_X=True)[0]
                                if input_id in list(x):
                                    x[input_id] = np.concatenate((x[input_id], in_val))
                                else:
                                    x[input_id] = in_val
                        else:
                            x[input_id] = np.array(X[input_id])

                    # Apply beam search
                    samples_all, scores_all, alphas_all = self.beam_search(x, params, null_sym=ds.extra_words['<null>'])

                    # Recover most probable output for each sample
                    for i_sample in range(n_samples_batch):
                        samples = samples_all[i_sample]
                        scores = scores_all[i_sample]
                        if params['pos_unk']:
                            alphas = alphas_all[i_sample]

                        if params['normalize']:
                            counts = [len(sample) ** params['alpha_factor'] for sample in samples]
                            scores = [co / cn for co, cn in zip(scores, counts)]
                        best_score = np.argmin(scores)
                        best_sample = samples[best_score]
                        best_samples.append(best_sample)
                        if params['pos_unk']:
                            best_alphas.append(np.asarray(alphas[best_score]))
                        total_cost += scores[best_score]
                        eta = (n_samples - sampled + i_sample + 1) * (time.time() - start_time) // (sampled + i_sample + 1)
                        if params['n_samples'] > 0:
                            for output_id in params['model_outputs']:
                                references.append(Y[output_id][i_sample])

                        # store outputs for temporally-linked models
                        if params['temporally_linked']:
                            first_idx = max(0, data_gen_instance.first_idx)
                            # TODO: Make it more general
                            for (output_id, input_id) in iteritems(self.matchings_sample_to_next_sample):
                                # Get all words previous to the padding
                                previous_outputs[input_id][first_idx + sampled + i_sample] = best_sample[:sum(
                                    [int(elem > 0) for elem in best_sample])]

                    sampled += n_samples_batch

                sys.stdout.write('Total cost of the translations: %f \t Average cost of the translations: %f\n' % (
                    total_cost, total_cost / n_samples))
                sys.stdout.write('The sampling took: %f secs (Speed: %f sec/sample)\n' % ((time.time() - start_time), (
                    time.time() - start_time) / n_samples))

                sys.stdout.flush()

                if params['pos_unk']:
                    if eval('ds.loaded_raw_' + s + '[0]'):
                        sources = file2list(eval('ds.X_raw_' + s + '["raw_' + params['model_inputs'][0] + '"]'),
                                            stripfile=False)
                    predictions[s] = (np.asarray(best_samples), np.asarray(best_alphas), sources)
                else:
                    predictions[s] = np.asarray(best_samples)
        del data_gen
        del data_gen_instance
        if params['n_samples'] < 1:
            return predictions
        else:
            return predictions, references, sources_sampling

            #    def predictBeamSearchNet_DEPRECATED(self, ds, parameters={}):

    def predictBeamSearchNet(self, ds, parameters=None):
        """
        Approximates by beam search the best predictions of the net on the dataset splits chosen.

        The following attributes must be inserted to the model when building an optimized search model:

            * ids_inputs_init: list of input variables to model_init (must match inputs to conventional model)
            * ids_outputs_init: list of output variables of model_init (model probs must be the first output)
            * ids_inputs_next: list of input variables to model_next (previous word must be the first input)
            * ids_outputs_next: list of output variables of model_next (model probs must be the first output and
                                the number of out variables must match the number of in variables)
            * matchings_init_to_next: dictionary from 'ids_outputs_init' to 'ids_inputs_next'
            * matchings_next_to_next: dictionary from 'ids_outputs_next' to 'ids_inputs_next'

        The following attributes must be inserted to the model when building a temporally_linked model:

            * matchings_sample_to_next_sample:
            * ids_temporally_linked_inputs:

        :param ds:
        :param parameters:
        :returns predictions: dictionary with set splits as keys and matrices of predictions as values.
        """
        if parameters is None:
            parameters = dict()
        # Check input parameters and recover default values if needed
        default_params = {'max_batch_size': 50,
                          'n_parallel_loaders': 1,
                          'beam_size': 5,
                          'beam_batch_size': 50,
                          'normalize': True,
                          'normalization_type': None,
                          'mean_substraction': False,
                          'predict_on_sets': ['val'],
                          'maxlen': 20,
                          'n_samples': -1,
                          'model_inputs': ['source_text', 'state_below'],
                          'model_outputs': ['description'],
                          'dataset_inputs': ['source_text', 'state_below'],
                          'dataset_outputs': ['description'],
                          'sampling_type': 'max_likelihood',
                          'words_so_far': False,
                          'optimized_search': False,
                          'search_pruning': False,
                          'pos_unk': False,
                          'temporally_linked': False,
                          'link_index_id': 'link_index',
                          'state_below_index': -1,
                          'state_below_maxlen': -1,
                          'max_eval_samples': None,
                          'normalize_probs': False,
                          'alpha_factor': 0.0,
                          'coverage_penalty': False,
                          'length_penalty': False,
                          'length_norm_factor': 0.0,
                          'coverage_norm_factor': 0.0,
                          'output_max_length_depending_on_x': False,
                          'output_max_length_depending_on_x_factor': 3,
                          'output_min_length_depending_on_x': False,
                          'output_min_length_depending_on_x_factor': 2,
                          'attend_on_output': False
                          }

        params = self.checkParameters(parameters, default_params)
        # Check if the model is ready for applying an optimized search
        if params['optimized_search']:
            if 'matchings_init_to_next' not in dir(self) or \
                            'matchings_next_to_next' not in dir(self) or \
                            'ids_inputs_init' not in dir(self) or \
                            'ids_outputs_init' not in dir(self) or \
                            'ids_inputs_next' not in dir(self) or \
                            'ids_outputs_next' not in dir(self):
                raise Exception(
                    "The following attributes must be inserted to the model when building an optimized search model:\n",
                    "- matchings_init_to_next\n",
                    "- matchings_next_to_next\n",
                    "- ids_inputs_init\n",
                    "- ids_outputs_init\n",
                    "- ids_inputs_next\n",
                    "- ids_outputs_next\n")

        # Check if the model is ready for applying a temporally_linked search
        if params['temporally_linked']:
            if 'matchings_sample_to_next_sample' not in dir(self) or \
                            'ids_temporally_linked_inputs' not in dir(self):
                raise Exception(
                    "The following attributes must be inserted to the model when building a temporally_linked model:\n",
                    "- matchings_sample_to_next_sample\n",
                    "- ids_temporally_linked_inputs\n")
        predictions = dict()
        references = []
        sources_sampling = []
        for s in params['predict_on_sets']:
            print
            logging.info("<<< Predicting outputs of " + s + " set >>>")

            # TODO: enable 'train' sampling on temporally-linked models
            if params['temporally_linked'] and s == 'train':
                logging.info('Sampling is currently not implemented on the "train" set for temporally-linked models.')
                data_gen = -1
                data_gen_instance = -1
            else:
                assert len(params['model_inputs']) > 0, 'We need at least one input!'
                if not params['optimized_search']:  # use optimized search model if available
                    assert not params['pos_unk'], 'PosUnk is not supported with non-optimized beam search methods'

                params['pad_on_batch'] = ds.pad_on_batch[params['dataset_inputs'][params['state_below_index']]]

                if params['temporally_linked']:
                    previous_outputs = {}  # variable for storing previous outputs if using a temporally-linked model
                    for input_id in self.ids_temporally_linked_inputs:
                        previous_outputs[input_id] = dict()
                        previous_outputs[input_id][-1] = [ds.extra_words['<null>']]

                # Calculate how many iterations are we going to perform
                if params['n_samples'] < 1:
                    if params['max_eval_samples'] is not None:
                        n_samples = min(eval("ds.len_" + s), params['max_eval_samples'])
                    else:
                        n_samples = eval("ds.len_" + s)

                    num_iterations = int(math.ceil(float(n_samples)))  # / params['max_batch_size']))
                    n_samples = min(eval("ds.len_" + s), num_iterations)  # * params['batch_size'])
                    # Prepare data generator: We won't use an Homogeneous_Data_Batch_Generator here
                    if params['n_parallel_loaders'] > 1:
                        data_gen_instance = Parallel_Data_Batch_Generator(s, self, ds, num_iterations,
                                                                          batch_size=1,
                                                                          normalization=params['normalize'],
                                                                          normalization_type=params['normalization_type'],
                                                                          data_augmentation=False,
                                                                          mean_substraction=params['mean_substraction'],
                                                                          predict=True,
                                                                          n_parallel_loaders=params['n_parallel_loaders'])
                    else:
                        data_gen_instance = Data_Batch_Generator(s, self, ds, num_iterations,
                                                                 batch_size=1,
                                                                 normalization=params['normalize'],
                                                                 normalization_type=params['normalization_type'],
                                                                 data_augmentation=False,
                                                                 mean_substraction=params['mean_substraction'],
                                                                 predict=True)
                    data_gen = data_gen_instance.generator()
                else:
                    n_samples = params['n_samples']
                    num_iterations = int(math.ceil(float(n_samples)))  # / params['batch_size']))

                    # Prepare data generator: We won't use an Homogeneous_Data_Batch_Generator here
                    if params['n_parallel_loaders'] > 1:
                        data_gen_instance = Parallel_Data_Batch_Generator(s, self, ds, num_iterations,
                                                                          batch_size=1,
                                                                          normalization=params['normalize'],
                                                                          normalization_type=params['normalization_type'],
                                                                          data_augmentation=False,
                                                                          mean_substraction=params['mean_substraction'],
                                                                          predict=False,
                                                                          random_samples=n_samples,
                                                                          temporally_linked=params['temporally_linked'],
                                                                          n_parallel_loaders=params['n_parallel_loaders'])
                    else:
                        data_gen_instance = Data_Batch_Generator(s, self, ds, num_iterations,
                                                                 batch_size=1,
                                                                 normalization=params['normalize'],
                                                                 normalization_type=params['normalization_type'],
                                                                 data_augmentation=False,
                                                                 mean_substraction=params['mean_substraction'],
                                                                 predict=False,
                                                                 random_samples=n_samples,
                                                                 temporally_linked=params['temporally_linked'])
                    data_gen = data_gen_instance.generator()

                if params['n_samples'] > 0:
                    references = []
                    sources_sampling = []
                best_samples = []
                if params['pos_unk']:
                    best_alphas = []
                    sources = []

                total_cost = 0
                sampled = 0
                start_time = time.time()
                eta = -1
                for j in range(num_iterations):
                    data = next(data_gen)
                    X = dict()
                    if params['n_samples'] > 0:
                        s_dict = {}
                        for input_id in params['model_inputs']:
                            X[input_id] = data[0][input_id]
                            s_dict[input_id] = X[input_id]
                        sources_sampling.append(s_dict)

                        Y = dict()
                        for output_id in params['model_outputs']:
                            Y[output_id] = data[1][output_id]
                    else:
                        s_dict = {}
                        for input_id in params['model_inputs']:
                            X[input_id] = data[input_id]
                            if params['pos_unk']:
                                s_dict[input_id] = X[input_id]
                        if params['pos_unk'] and not eval('ds.loaded_raw_' + s + '[0]'):
                            sources.append(s_dict)

                    for i in range(len(X[params['model_inputs'][0]])):  # process one sample at a time
                        sampled += 1

                        sys.stdout.write("Sampling %d/%d  -  ETA: %ds " % (sampled, n_samples, int(eta)))
                        if not hasattr(self, '_dynamic_display') or self._dynamic_display:
                            sys.stdout.write('\r')
                        else:
                            sys.stdout.write('\n')

                        sys.stdout.flush()
                        x = dict()

                        for input_id in params['model_inputs']:
                            if params['temporally_linked'] and input_id in self.ids_temporally_linked_inputs:
                                link = int(X[params['link_index_id']][i])
                                if link not in list(previous_outputs[input_id]):
                                    # input to current sample was not processed yet
                                    link = -1
                                prev_x = [ds.vocabulary[input_id]['idx2words'][w] for w in
                                          previous_outputs[input_id][link]]
                                x[input_id] = ds.loadText([' '.join(prev_x)], ds.vocabulary[input_id],
                                                          ds.max_text_len[input_id][s],
                                                          ds.text_offset[input_id],
                                                          fill=ds.fill_text[input_id],
                                                          pad_on_batch=ds.pad_on_batch[input_id],
                                                          words_so_far=ds.words_so_far[input_id],
                                                          loading_X=True)[0]
                            else:
                                x[input_id] = np.asarray([X[input_id][i]])
                        samples, scores, alphas = self.beam_search(x,
                                                                   params,
                                                                   eos_sym=ds.extra_words['<pad>'],
                                                                   null_sym=ds.extra_words['<null>'],
                                                                   return_alphas=params['coverage_penalty'])

                        if params['length_penalty'] or params['coverage_penalty']:
                            if params['length_penalty']:
                                length_penalties = [((5 + len(sample)) ** params['length_norm_factor']
                                                     / (5 + 1) ** params['length_norm_factor'])
                                                    # this 5 is a magic number by Google...
                                                    for sample in samples]
                            else:
                                length_penalties = [1.0 for _ in samples]

                            if params['coverage_penalty']:
                                coverage_penalties = []
                                for k, sample in list(enumerate(samples)):
                                    # We assume that source sentences are at the first position of x
                                    x_sentence = x[params['model_inputs'][0]][0]
                                    alpha = np.asarray(alphas[k])
                                    cp_penalty = 0.0
                                    for cp_i in range(len(x_sentence)):
                                        att_weight = 0.0
                                        for cp_j in range(len(sample)):
                                            att_weight += alpha[cp_j, cp_i]
                                        cp_penalty += np.log(min(att_weight, 1.0))
                                    coverage_penalties.append(params['coverage_norm_factor'] * cp_penalty)
                            else:
                                coverage_penalties = [0.0 for _ in samples]
                            scores = [co / lp + cp for co, lp, cp in zip(scores, length_penalties, coverage_penalties)]

                        elif params['normalize_probs']:
                            counts = [len(sample) ** params['alpha_factor'] for sample in samples]
                            scores = [co / cn for co, cn in zip(scores, counts)]

                        best_score = np.argmin(scores)
                        best_sample = samples[best_score]
                        best_samples.append(best_sample)
                        if params['pos_unk']:
                            best_alphas.append(np.asarray(alphas[best_score]))
                        total_cost += scores[best_score]
                        eta = (n_samples - sampled) * (time.time() - start_time) / sampled
                        if params['n_samples'] > 0:
                            for output_id in params['model_outputs']:
                                references.append(Y[output_id][i])

                        # store outputs for temporally-linked models
                        if params['temporally_linked']:
                            first_idx = max(0, data_gen_instance.first_idx)
                            # TODO: Make it more general
                            for (output_id, input_id) in iteritems(self.matchings_sample_to_next_sample):
                                # Get all words previous to the padding
                                previous_outputs[input_id][first_idx + sampled - 1] = best_sample[:sum(
                                    [int(elem > 0) for elem in best_sample])]

                sys.stdout.write('\n Total cost of the translations: %f \t Average cost of the translations: %f\n' % (
                    total_cost, total_cost / n_samples))
                sys.stdout.write('The sampling took: %f secs (Speed: %f sec/sample)\n' % ((time.time() - start_time), (
                    time.time() - start_time) / n_samples))

                sys.stdout.flush()

                if params['pos_unk']:
                    if eval('ds.loaded_raw_' + s + '[0]'):
                        sources = file2list(eval('ds.X_raw_' + s + '["raw_' + params['model_inputs'][0] + '"]'),
                                            stripfile=False)
                    predictions[s] = (np.asarray(best_samples), best_alphas, sources)
                else:
                    predictions[s] = np.asarray(best_samples)
        del data_gen
        del data_gen_instance
        if params['n_samples'] < 1:
            return predictions
        else:
            return predictions, references, sources_sampling

    def predictNet(self, ds, parameters=None, postprocess_fun=None):
        """
            Returns the predictions of the net on the dataset splits chosen. The input 'parameters' is a dict()
            which may contain the following parameters:

            Additional parameters:
            :param ds:
            :param parameters:
            :param postprocess_fun : post-processing function applied to all predictions before returning the result.
                                    The output of the function must be a list of results, one per sample.
                                    If postprocess_fun is a list, the second element will be used as an extra
                                     input to the function.
            :returns predictions: dictionary with set splits as keys and matrices of predictions as values.
        """
        if parameters is None:
            parameters = dict()
        # Check input parameters and recover default values if needed
        default_params = {'batch_size': 50,
                          'n_parallel_loaders': 1,
                          'normalize': True,
                          'normalization_type': '(-1)-1',
                          'mean_substraction': False,
                          'n_samples': None,
                          'init_sample': -1,
                          'final_sample': -1,
                          'verbose': 1,
                          'predict_on_sets': ['val'],
                          'max_eval_samples': None,
                          'model_name': 'model',  # name of the attribute where the model for prediction is stored
                          }
        params = self.checkParameters(parameters, default_params)

        model_predict = getattr(self, params['model_name']) # recover model for prediction
        predictions = dict()
        for s in params['predict_on_sets']:
            predictions[s] = []
            if params['verbose'] > 0:
                logging.info("<<< Predicting outputs of " + s + " set >>>")
            # Calculate how many iterations are we going to perform
            if params['n_samples'] is None:
                if params['init_sample'] > -1 and params['final_sample'] > -1:
                    n_samples = params['final_sample'] - params['init_sample']
                else:
                    n_samples = eval("ds.len_" + s)
                num_iterations = int(math.ceil(float(n_samples) / params['batch_size']))
                n_samples = min(eval("ds.len_" + s), num_iterations * params['batch_size'])

                # Prepare data generator
                if params['n_parallel_loaders'] > 1:
                    data_gen = Parallel_Data_Batch_Generator(s,
                                                             self,
                                                             ds,
                                                             num_iterations,
                                                             batch_size=params['batch_size'],
                                                             normalization=params['normalize'],
                                                             normalization_type=params['normalization_type'],
                                                             data_augmentation=False,
                                                             mean_substraction=params['mean_substraction'],
                                                             init_sample=params['init_sample'],
                                                             final_sample=params['final_sample'],
                                                             predict=True,
                                                             n_parallel_loaders=params['n_parallel_loaders']).generator()
                else:
                    data_gen = Data_Batch_Generator(s,
                                                    self,
                                                    ds,
                                                    num_iterations,
                                                    batch_size=params['batch_size'],
                                                    normalization=params['normalize'],
                                                    normalization_type=params['normalization_type'],
                                                    data_augmentation=False,
                                                    mean_substraction=params['mean_substraction'],
                                                    init_sample=params['init_sample'],
                                                    final_sample=params['final_sample'],
                                                    predict=True).generator()

            else:
                n_samples = params['n_samples']
                num_iterations = int(math.ceil(float(n_samples) / params['batch_size']))
                # Prepare data generator
                if params['n_parallel_loaders'] > 1:
                    data_gen = Parallel_Data_Batch_Generator(s,
                                                             self,
                                                             ds,
                                                             num_iterations,
                                                             batch_size=params['batch_size'],
                                                             normalization=params['normalize'],
                                                             normalization_type=params['normalization_type'],
                                                             data_augmentation=False,
                                                             mean_substraction=params['mean_substraction'],
                                                             predict=True,
                                                             random_samples=n_samples,
                                                             n_parallel_loaders=params['n_parallel_loaders']).generator()
                else:
                    data_gen = Data_Batch_Generator(s,
                                                    self,
                                                    ds,
                                                    num_iterations,
                                                    batch_size=params['batch_size'],
                                                    normalization=params['normalize'],
                                                    normalization_type=params['normalization_type'],
                                                    data_augmentation=False,
                                                    mean_substraction=params['mean_substraction'],
                                                    predict=True,
                                                    random_samples=n_samples).generator()
            # Predict on model
            if postprocess_fun is None:
                if int(keras.__version__.split('.')[0]) == 1:
                    # Keras version 1.x
                    out = model_predict.predict_generator(data_gen,
                                                          val_samples=n_samples,
                                                          max_q_size=params['n_parallel_loaders'],
                                                          nb_worker=1,  # params['n_parallel_loaders'],
                                                          pickle_safe=False)
                else:
                    # Keras version 2.x
                    out = model_predict.predict_generator(data_gen,
                                                          num_iterations,
                                                          max_queue_size=params['n_parallel_loaders'],
                                                          workers=1,  # params['n_parallel_loaders'],
                                                          verbose=params['verbose'])
                predictions[s] = out
            else:
                processed_samples = 0
                start_time = time.time()
                while processed_samples < n_samples:
                    out = model_predict.predict_on_batch(next(data_gen))

                    # Apply post-processing function
                    if isinstance(postprocess_fun, list):
                        last_processed = min(processed_samples + params['batch_size'], n_samples)
                        out = postprocess_fun[0](out, postprocess_fun[1][processed_samples:last_processed])
                    else:
                        out = postprocess_fun(out)
                    predictions[s] += out

                    # Show progress
                    processed_samples += params['batch_size']
                    if processed_samples > n_samples:
                        processed_samples = n_samples

                    eta = (n_samples - processed_samples) * (time.time() - start_time) / processed_samples
                    sys.stdout.write("Predicting %d/%d  -  ETA: %ds " % (processed_samples, n_samples, int(eta)))
                    if not hasattr(self, '_dynamic_display') or self._dynamic_display:
                        sys.stdout.write('\r')
                    else:
                        sys.stdout.write('\n')
                    sys.stdout.flush()

        return predictions

    def predictOnBatch(self, X, in_name=None, out_name=None, expand=False):
        """
            Applies a forward pass and returns the predicted values.
        """
        # Get desired input
        if in_name:
            X = copy.copy(X[in_name])

        # Expand input dimensions to 4
        if expand:
            while len(X.shape) < 4:
                X = np.expand_dims(X, axis=1)

        X = self.prepareData(X, None)[0]

        # Apply forward pass for prediction
        predictions = self.model.predict_on_batch(X)

        # Select output if indicated
        if isinstance(self.model, Model):  # Graph
            if out_name:
                predictions = predictions[out_name]
        elif isinstance(self.model, Sequential):  # Sequential
            predictions = predictions[0]

        return predictions

    # ------------------------------------------------------- #
    #       SCORING FUNCTIONS
    #           Functions for making scoring (x, y) samples
    # ------------------------------------------------------- #

    def score_cond_model(self, X, Y, params, null_sym=2):
        """
        Scoring for Cond models.
        :param X: Model inputs
        :param Y: Model outputs
        :param params: Search parameters
        :param null_sym: <null> symbol
        :return: UNSORTED list of [k_best_samples, k_best_scores] (k: beam size)
        """
        # we must include an additional dimension if the input for each timestep are all the generated "words_so_far"
        pad_on_batch = params['pad_on_batch']
        score = 0.0
        if params['words_so_far']:
            state_below = np.asarray([[null_sym]]) \
                if pad_on_batch else np.asarray([np.zeros((params['maxlen'], params['maxlen']))])
        else:
            state_below = np.asarray([null_sym]) \
                if pad_on_batch else np.asarray([np.zeros(params['maxlen'])])

        prev_out = None
        for ii in range(len(Y)):
            # for every possible live sample calc prob for every possible label
            if params['optimized_search']:  # use optimized search model if available
                [probs, prev_out, _] = self.predict_cond_optimized(X, state_below, params, ii, prev_out)
            else:
                probs = self.predict_cond(X, state_below, params, ii)
            # total score for every sample is sum of -log of word prb
            score -= np.log(probs[0, int(Y[ii])])
            state_below = np.asarray([Y[:ii]], dtype='int64')
            # we must include an additional dimension if the input for each timestep are all the generated words so far
            if pad_on_batch:
                state_below = np.hstack((np.zeros((state_below.shape[0], 1), dtype='int64') + null_sym, state_below))
                if params['words_so_far']:
                    state_below = np.expand_dims(state_below, axis=0)
            else:
                state_below = np.hstack((np.zeros((state_below.shape[0], 1), dtype='int64'), state_below,
                                         np.zeros((state_below.shape[0],
                                                   max(params['maxlen'] - state_below.shape[1] - 1, 0)),
                                                  dtype='int64')))

                if params['words_so_far']:
                    state_below = np.expand_dims(state_below, axis=0)
                    state_below = np.hstack((state_below,
                                             np.zeros((state_below.shape[0], params['maxlen'] - state_below.shape[1],
                                                       state_below.shape[2]))))

            if params['optimized_search'] and ii > 0:
                # filter next search inputs w.r.t. remaining samples
                for idx_vars in range(len(prev_out)):
                    prev_out[idx_vars] = prev_out[idx_vars]

        return score

    def scoreNet(self):
        """
        Approximates by beam search the best predictions of the net on the dataset splits chosen.
        Params from config that affect the search process:
            * batch_size: size of the batch
            * n_parallel_loaders: number of parallel data batch loaders
            * normalization: apply data normalization on images/features or not (only if using images/features as input)
            * mean_substraction: apply mean data normalization on images or not (only if using images as input)
            * predict_on_sets: list of set splits for which we want to extract the predictions ['train', 'val', 'test']
            * optimized_search: boolean indicating if the used model has the optimized Beam Search implemented
             (separate self.model_init and self.model_next models for reusing the information from previous timesteps).

        The following attributes must be inserted to the model when building an optimized search model:

            * ids_inputs_init: list of input variables to model_init (must match inputs to conventional model)
            * ids_outputs_init: list of output variables of model_init (model probs must be the first output)
            * ids_inputs_next: list of input variables to model_next (previous word must be the first input)
            * ids_outputs_next: list of output variables of model_next (model probs must be the first output and
                                the number of out variables must match the number of in variables)
            * matchings_init_to_next: dictionary from 'ids_outputs_init' to 'ids_inputs_next'
            * matchings_next_to_next: dictionary from 'ids_outputs_next' to 'ids_inputs_next'

        :returns predictions: dictionary with set splits as keys and matrices of predictions as values.
        """

        # Check input parameters and recover default values if needed
        default_params = {'batch_size': 50,
                          'n_parallel_loaders': 1,
                          'beam_size': 5,
                          'normalize': True,
                          'normalization_type': None,
                          'mean_substraction': False,
                          'predict_on_sets': ['val'],
                          'maxlen': 20,
                          'n_samples': -1,
                          'model_inputs': ['source_text', 'state_below'],
                          'model_outputs': ['description'],
                          'dataset_inputs': ['source_text', 'state_below'],
                          'dataset_outputs': ['description'],
                          'alpha_factor': 1.0,
                          'sampling_type': 'max_likelihood',
                          'words_so_far': False,
                          'optimized_search': False,
                          'state_below_index': -1,
                          'output_text_index': 0,
                          'pos_unk': False
                          }
        params = self.checkParameters(self.params, default_params)

        scores_dict = dict()

        for s in params['predict_on_sets']:
            logging.info("<<< Scoring outputs of " + s + " set >>>")
            assert len(params['model_inputs']) > 0, 'We need at least one input!'
            if not params['optimized_search']:  # use optimized search model if available
                assert not params['pos_unk'], 'PosUnk is not supported with non-optimized beam search methods'
            params['pad_on_batch'] = self.dataset.pad_on_batch[params['dataset_inputs'][-1]]
            # Calculate how many iterations are we going to perform
            n_samples = eval("self.dataset.len_" + s)
            num_iterations = int(math.ceil(float(n_samples) / params['batch_size']))

            # Prepare data generator: We won't use an Homogeneous_Data_Batch_Generator here
            # TODO: We prepare data as model 0... Different data preparators for each model?
            if params['n_parallel_loaders'] > 1:
                data_gen = Parallel_Data_Batch_Generator(s,
                                                         self.models[0],
                                                         self.dataset,
                                                         num_iterations,
                                                         shuffle=False,
                                                         batch_size=params['batch_size'],
                                                         normalization=params['normalize'],
                                                         normalization_type=params['normalization_type'],
                                                         data_augmentation=False,
                                                         mean_substraction=params['mean_substraction'],
                                                         predict=False,
                                                         n_parallel_loaders=params['n_parallel_loaders']).generator()
            else:
                data_gen = Data_Batch_Generator(s,
                                                self.models[0],
                                                self.dataset,
                                                num_iterations,
                                                shuffle=False,
                                                batch_size=params['batch_size'],
                                                normalization=params['normalize'],
                                                normalization_type=params['normalization_type'],
                                                data_augmentation=False,
                                                mean_substraction=params['mean_substraction'],
                                                predict=False).generator()
            sources_sampling = []
            scores = []
            total_cost = 0
            sampled = 0
            start_time = time.time()
            eta = -1
            for j in range(num_iterations):
                data = next(data_gen)
                X = dict()
                s_dict = {}
                for input_id in params['model_inputs']:
                    X[input_id] = data[0][input_id]
                    s_dict[input_id] = X[input_id]
                sources_sampling.append(s_dict)

                Y = dict()
                for output_id in params['model_outputs']:
                    Y[output_id] = data[1][output_id]

                for i in range(len(X[params['model_inputs'][0]])):
                    sampled += 1
                    sys.stdout.write('\r')
                    sys.stdout.write("Scored %d/%d  -  ETA: %ds " % (sampled, n_samples, int(eta)))
                    sys.stdout.flush()
                    x = dict()

                    for input_id in params['model_inputs']:
                        x[input_id] = np.asarray([X[input_id][i]])
                    y = self.models[0].one_hot_2_indices([Y[params['dataset_outputs'][params['output_text_index']]][i]],
                                                         pad_sequences=True, verbose=0)[0]
                    score = self.score_cond_model(x, y, params, null_sym=self.dataset.extra_words['<null>'])
                    if params['normalize']:
                        counts = float(len(y) ** params['alpha_factor'])
                        score /= counts
                    scores.append(score)
                    total_cost += score
                    eta = (n_samples - sampled) * (time.time() - start_time) / sampled

            sys.stdout.write('Total cost of the translations: %f \t '
                             'Average cost of the translations: %f\n' % (total_cost, total_cost / n_samples))
            sys.stdout.write('The scoring took: %f secs (Speed: %f sec/sample)\n' %
                             ((time.time() - start_time), (time.time() - start_time) / n_samples))

            sys.stdout.flush()
            scores_dict[s] = scores
        return scores_dict

    # ------------------------------------------------------- #
    #       DECODING FUNCTIONS
    #           Functions for decoding predictions
    # ------------------------------------------------------- #

    @staticmethod
    def sample(a, temperature=1.0):
        """
        Helper function to sample an index from a probability array
        :param a: Probability array
        :param temperature: The higher, the flatter probabilities. Hence more random outputs.
        :return:
        """

        logger.warning("Deprecated function, use utils.sample() instead.")
        return sample(a, temperature=temperature)

    @staticmethod
    def sampling(scores, sampling_type='max_likelihood', temperature=1.0):
        """
        Sampling words (each sample is drawn from a categorical distribution).
        Or picks up words that maximize the likelihood.
        :param scores: array of size #samples x #classes;
        every entry determines a score for sample i having class j
        :param sampling_type:
        :param temperature: Temperature for the predictions. The higher, the flatter probabilities.
                            Hence more random outputs.
        :return: set of indices chosen as output, a vector of size #samples
        """
        logger.warning("Deprecated function, use utils.sampling() instead")
        return sampling(scores, sampling_type=sampling_type, temperature=temperature)

    @staticmethod
    def decode_predictions(preds, temperature, index2word, sampling_type, verbose=0):
        """
        Decodes predictions
        :param preds: Predictions codified as the output of a softmax activation function.
        :param temperature: Temperature for sampling.
        :param index2word: Mapping from word indices into word characters.
        :param sampling_type: 'max_likelihood' or 'multinomial'.
        :param verbose: Verbosity level, by default 0.
        :return: List of decoded predictions.
        """
        logger.warning("Deprecated function, use utils.decode_predictions() instead.")
        return decode_predictions(preds, temperature, index2word, sampling_type, verbose=verbose)

    @staticmethod
    def replace_unknown_words(src_word_seq, trg_word_seq, hard_alignment, unk_symbol,
                              heuristic=0, mapping=None, verbose=0):
        """
        Replaces unknown words from the target sentence according to some heuristic.
        Borrowed from: https://github.com/sebastien-j/LV_groundhog/blob/master/experiments/nmt/replace_UNK.py
        :param src_word_seq: Source sentence words
        :param trg_word_seq: Hypothesis words
        :param hard_alignment: Target-Source alignments
        :param unk_symbol: Symbol in trg_word_seq to replace
        :param heuristic: Heuristic (0, 1, 2)
        :param mapping: External alignment dictionary
        :param verbose: Verbosity level
        :return: trg_word_seq with replaced unknown words
        """
        logger.warning("Deprecated function, use utils.replace_unknown_words() instead.")
        return replace_unknown_words(src_word_seq, trg_word_seq, hard_alignment, unk_symbol,
                                     heuristic=heuristic, mapping=mapping, verbose=verbose)

    @staticmethod
    def decode_predictions_beam_search(preds, index2word, alphas=None, heuristic=0,
                                       x_text=None, unk_symbol='<unk>', pad_sequences=False,
                                       mapping=None, verbose=0):
        """
        Decodes predictions from the BeamSearch method.
        :param alphas:
        :param heuristic:
        :param x_text:
        :param unk_symbol:
        :param mapping:
        :param preds: Predictions codified as word indices.
        :param index2word: Mapping from word indices into word characters.
        :param pad_sequences: Whether we should make a zero-pad on the input sequence.
        :param verbose: Verbosity level, by default 0.
        :return: List of decoded predictions
        """
        logger.warning("Deprecated function, use utils.decode_predictions_beam_search() instead.")
        return decode_predictions_beam_search(preds, index2word, alphas=alphas, heuristic=heuristic,
                                              x_text=x_text, unk_symbol=unk_symbol, pad_sequences=pad_sequences,
                                              mapping=mapping, verbose=verbose)

    @staticmethod
    def one_hot_2_indices(preds, pad_sequences=True, verbose=0):
        """
        Converts a one-hot codification into a index-based one
        :param pad_sequences:
        :param preds: Predictions codified as one-hot vectors.
        :param verbose: Verbosity level, by default 0.
        :return: List of converted predictions
        """
        logger.warning("Deprecated function, use utils.one_hot_2_indices() instead.")
        return one_hot_2_indices(preds, pad_sequences=pad_sequences, verbose=verbose)

    @staticmethod
    def decode_predictions_one_hot(preds, index2word, verbose=0):
        """
        Decodes predictions following a one-hot codification.
        :param preds: Predictions codified as one-hot vectors.
        :param index2word: Mapping from word indices into word characters.
        :param verbose: Verbosity level, by default 0.
        :return: List of decoded predictions
        """
        logger.warning("Deprecated function, use utils.decode_predictions_one_hot() instead.")
        return decode_predictions_one_hot(preds, index2word, verbose=verbose)

    def prepareData(self, X_batch, Y_batch=None):
        """
        Prepares the data for the model, depending on its type (Sequential, Model, Graph).
        :param X_batch: Batch of input data.
        :param Y_batch: Batch output data.
        :return: Prepared data.
        """
        if isinstance(self.model, Sequential):
            data = self._prepareSequentialData(X_batch, Y_batch)
        elif isinstance(self.model, Model):
            data = self._prepareModelData(X_batch, Y_batch)
        else:
            raise NotImplementedError
        return data

    def _prepareSequentialData(self, X, Y=None, sample_weights=False):

        # Format input data
        if len(list(self.inputsMapping)) == 1:  # single input
            X = X[self.inputsMapping[0]]
        else:
            X_new = [0 for _ in range(len(list(self.inputsMapping)))]  # multiple inputs
            for in_model, in_ds in iteritems(self.inputsMapping):
                X_new[in_model] = X[in_ds]
            X = X_new

        # Format output data (only one output possible for Sequential models)
        Y_sample_weights = None
        if Y is not None:
            if len(list(self.outputsMapping)) == 1:  # single output
                if isinstance(Y[self.outputsMapping[0]], tuple):
                    Y = Y[self.outputsMapping[0]][0]
                    Y_sample_weights = Y[self.outputsMapping[0]][1]
                else:
                    Y = Y[self.outputsMapping[0]]
            else:
                Y_new = [0 for _ in range(len(list(self.outputsMapping)))]  # multiple outputs
                Y_sample_weights = [None for _ in range(len(list(self.outputsMapping)))]
                for out_model, out_ds in iteritems(self.outputsMapping):
                    if isinstance(Y[out_ds], tuple):
                        Y_new[out_model] = Y[out_ds][0]
                        Y_sample_weights[out_model] = Y[out_ds][1]
                    else:
                        Y_new[out_model] = Y[out_ds]
                Y = Y_new

        return [X, Y] if Y_sample_weights is None else [X, Y, Y_sample_weights]

    def _prepareModelData(self, X, Y=None):
        X_new = dict()
        Y_new = dict()
        Y_sample_weights = dict()

        # Format input data
        for in_model, in_ds in iteritems(self.inputsMapping):
            X_new[in_model] = X[in_ds]

        # Format output data
        if Y is not None:
            for out_model, out_ds in iteritems(self.outputsMapping):
                if isinstance(Y[out_ds], tuple):
                    Y_new[out_model] = Y[out_ds][0]
                    Y_sample_weights[out_model] = Y[out_ds][1]
                else:
                    Y_new[out_model] = Y[out_ds]

        return [X_new, Y_new] if Y_sample_weights == dict() else [X_new, Y_new, Y_sample_weights]

    @staticmethod
    def _getGraphAccuracy(data, prediction, topN=5):
        """
            Calculates the accuracy obtained from a set of samples on a Graph model.
        """

        accuracies = dict()
        top_accuracies = dict()
        for key, val in iteritems(prediction):
            pred = np_utils.categorical_probas_to_classes(val)
            top_pred = np.argsort(val, axis=1)[:, ::-1][:, :np.min([topN, val.shape[1]])]
            GT = np_utils.categorical_probas_to_classes(data[key])

            # Top1 accuracy
            correct = [1 if pred[i] == GT[i] else 0 for i in range(len(pred))]
            accuracies[key] = float(np.sum(correct)) / float(len(correct))

            # TopN accuracy
            top_correct = [1 if GT[i] in top_pred[i, :] else 0 for i in range(top_pred.shape[0])]
            top_accuracies[key] = float(np.sum(top_correct)) / float(len(top_correct))

        return [accuracies, top_accuracies]

    @staticmethod
    def _getSequentialAccuracy(GT, pred, topN=5):
        """
            Calculates the topN accuracy obtained from a set of samples on a Sequential model.
        """
        top_pred = np.argsort(pred, axis=1)[:, ::-1][:, :np.min([topN, pred.shape[1]])]
        pred = np_utils.categorical_probas_to_classes(pred)
        GT = np_utils.categorical_probas_to_classes(GT)

        # Top1 accuracy
        correct = [1 if pred[i] == GT[i] else 0 for i in range(len(pred))]
        accuracies = float(np.sum(correct)) / float(len(correct))

        # TopN accuracy
        top_correct = [1 if GT[i] in top_pred[i, :] else 0 for i in range(top_pred.shape[0])]
        top_accuracies = float(np.sum(top_correct)) / float(len(top_correct))

        return [accuracies, top_accuracies]

    # ------------------------------------------------------- #
    #       VISUALIZATION
    #           Methods for train logging and visualization
    # ------------------------------------------------------- #

    def __str__(self):
        """
        Plot basic model information.
        """

        # if(isinstance(self.model, Model)):
        print_summary(self.model.layers)
        return ''

        obj_str = '-----------------------------------------------------------------------------------\n'
        class_name = self.__class__.__name__
        obj_str += '\t\t' + class_name + ' instance\n'
        obj_str += '-----------------------------------------------------------------------------------\n'

        # Print pickled attributes
        for att in self.__toprint:
            obj_str += att + ': ' + str(self.__dict__[att])
            obj_str += '\n'

        # Print layers structure
        obj_str += "\n::: Layers structure:\n\n"
        obj_str += 'MODEL TYPE: ' + self.model.__class__.__name__ + '\n'
        if isinstance(self.model, Sequential):
            obj_str += "INPUT: " + str(tuple(self.model.layers[0].input_shape)) + "\n"
            for i, layer in list(enumerate(self.model.layers)):
                obj_str += str(layer.name) + ' ' + str(layer.output_shape) + '\n'
            obj_str += "OUTPUT: " + str(self.model.layers[-1].output_shape) + "\n"
        else:
            for i, inputs in list(enumerate(self.model.input_config)):
                obj_str += "INPUT (" + str(i) + "): " + str(inputs['name']) + ' ' + str(
                    tuple(inputs['input_shape'])) + "\n"
            for node in self.model.node_config:
                obj_str += str(node['name']) + ', in [' + str(node['input']) + ']' + ', out_shape: ' + str(
                    self.model.nodes[node['name']].output_shape) + '\n'
            for i, outputs in list(enumerate(self.model.output_config)):
                obj_str += "OUTPUT (" + str(i) + "): " + str(outputs['name']) + ', in [' + str(
                    outputs['input']) + ']' + ', out_shape: ' + str(
                    self.model.outputs[outputs['name']].output_shape) + "\n"

        obj_str += '-----------------------------------------------------------------------------------\n'

        print_summary(self.model.layers)

        return obj_str

    def log(self, mode, data_type, value):
        """
        Stores the train and val information for plotting the training progress.

        :param mode: 'train', 'val' or 'test'
        :param data_type: 'iteration', 'loss', 'accuracy', etc.
        :param value: numerical value taken by the data_type
        """
        if mode not in self.__modes:
            raise Exception('The provided mode "' + mode + '" is not valid.')
        # if data_type not in self.__data_types:
        #    raise Exception('The provided data_type "'+ data_type +'" is not valid.')

        if mode not in self.__logger:
            self.__logger[mode] = dict()
        if data_type not in self.__logger[mode]:
            self.__logger[mode][data_type] = list()
        self.__logger[mode][data_type].append(value)

    def getLog(self, mode, data_type):
        """
        Returns the all logged values for a given mode and a given data_type

        :param mode: 'train', 'val' or 'test'
        :param data_type: 'iteration', 'loss', 'accuracy', etc.
        :return: list of values logged
        """
        if mode not in self.__logger:
            return [None]
        elif data_type not in self.__logger[mode]:
            return [None]
        else:
            return self.__logger[mode][data_type]

    def plot(self, time_measure, metrics, splits, upperbound=None, colours_shapes_dict=None):
        """
        Plots the training progress information

        Example of input:
        model.plot('epoch', ['accuracy'], ['val', 'test'],
                   upperbound=1, colours_dict={'accuracy_val', 'b', 'accuracy_test', 'g'})

        :param time_measure: either 'epoch' or 'iteration'
        :param metrics: list of metrics that we want to plot
        :param splits: list of data splits that we want to plot
        :param upperbound: upper bound of the metrics about to plot (usually upperbound=1.0)
        :param colours_shapes_dict: dictionary of '<metric>_<split>' and the colour and/or shape
                that we want them to have in the plot
        """
        # Build default colours_shapes_dict if not provided
        if colours_shapes_dict is None:
            colours_shapes_dict = dict()

        if not colours_shapes_dict:
            default_colours = ['b', 'g', 'r', 'c', 'm', 'y', 'k']
            default_shapes = ['-', 'o', '.']
            m = 0
            for met in metrics:
                s = 0
                for sp in splits:
                    colours_shapes_dict[met + '_' + sp] = default_colours[m] + default_shapes[s]
                    s += 1
                    s %= len(default_shapes)
                m += 1
                m %= len(default_colours)

        plt.figure(1).add_axes([0.1, 0.1, 0.6, 0.75])

        all_iterations = []
        for sp in splits:
            if sp not in self.__logger:
                raise Exception("There is no performance data from split '" + sp + "' in the model log.")
            if time_measure not in self.__logger[sp]:
                raise Exception(
                    "There is no performance data on each '" + time_measure +
                    "' in the model log for split '" + sp + "'.")

            iterations = self.__logger[sp][time_measure]
            all_iterations = all_iterations + iterations

            for met in metrics:
                if met not in self.__logger[sp]:
                    raise Exception(
                        "There is no performance data for metric '" + met +
                        "' in the model log for split '" + sp + "'.")

                measure = self.__logger[sp][met]
                # plt.subplot(211)
                # plt.plot(iterations, loss, colours['train_loss']+'o')
                plt.plot(iterations, measure, colours_shapes_dict[met + '_' + sp], label=str(met))

        max_iter = np.max(all_iterations + [0])

        # Plot upperbound
        if upperbound is not None:
            # plt.subplot(211)
            plt.plot([0, max_iter], [upperbound, upperbound], 'r-')
            plt.axis([0, max_iter, 0, upperbound])  # limit height to 1

        # Fill labels
        plt.xlabel(time_measure)
        # plt.subplot(211)
        plt.title('Training progress')
        plt.legend(bbox_to_anchor=(1.05, 1), loc='upper left', borderaxespad=0.)
        # Create plots dir
        if not os.path.isdir(self.model_path):
            os.makedirs(self.model_path)

        # Save figure
        plot_file = self.model_path + '/' + time_measure + '_' + str(max_iter) + '.jpg'
        plt.savefig(plot_file)
        if not self.silence:
            logging.info("<<< Progress plot saved in " + plot_file + ' >>>')

        # Close plot window
        plt.close()

    # ------------------------------------------------------- #
    #   MODELS
    #       Available definitions of CNN models (see basic_model as an example)
    #       All the models must include the following parameters:
    #           nOutput, input
    # ------------------------------------------------------- #

    def basic_model(self, nOutput, input):
        """
            Builds a basic CNN model.
        """

        # Define inputs and outputs IDs
        self.ids_inputs = ['input']
        self.ids_outputs = ['output']

        if len(input) == 3:
            input_shape = tuple([input[2]] + input[0:2])
        else:
            input_shape = tuple(input)

        inp = Input(shape=input_shape, name='input')

        # input: 100x100 images with 3 channels -> (3, 100, 100) tensors.
        # this applies 32 convolution filters of size 3x3 each.
        x = Convolution2D(32, 3, 3, border_mode='valid')(inp)
        x = Activation('relu')(x)
        x = Convolution2D(32, 3, 3)(x)
        x = Activation('relu')(x)
        x = MaxPooling2D(pool_size=(2, 2))(x)
        x = Dropout(0.25)(x)

        x = Convolution2D(64, 3, 3, border_mode='valid')(x)
        x = Activation('relu')(x)
        x = Convolution2D(64, 3, 3)(x)
        x = Activation('relu')(x)
        x = MaxPooling2D(pool_size=(2, 2))(x)
        x = Dropout(0.25)(x)

        x = Convolution2D(128, 3, 3, border_mode='valid')(x)
        x = Activation('relu')(x)
        x = Convolution2D(64, 3, 3)(x)
        x = Activation('relu')(x)
        x = MaxPooling2D(pool_size=(2, 2))(x)
        x = Dropout(0.25)(x)

        x = Convolution2D(256, 3, 3, border_mode='valid')(x)
        x = Activation('relu')(x)
        x = Convolution2D(64, 3, 3)(x)
        x = Activation('relu')(x)
        x = MaxPooling2D(pool_size=(2, 2))(x)
        x = Dropout(0.25)(x)

        x = Convolution2D(256, 3, 3, border_mode='valid')(x)
        x = Activation('relu')(x)
        x = Convolution2D(64, 3, 3)(x)
        x = Activation('relu')(x)
        x = MaxPooling2D(pool_size=(2, 2))(x)
        x = Dropout(0.25)(x)

        x = Flatten()(x)
        # Note: Keras does automatic shape inference.
        x = Dense(1024)(x)
        x = Activation('relu')(x)
        x = Dropout(0.5)(x)

        x = Dense(nOutput)(x)
        out = Activation('softmax', name='output')(x)

        self.model = Model(input=inp, output=out)

    def basic_model_seq(self, nOutput, input):
        """
            Builds a basic CNN model.
        """

        if len(input) == 3:
            input_shape = tuple([input[2]] + input[0:2])
        else:
            input_shape = tuple(input)

        self.model = Sequential()
        # input: 100x100 images with 3 channels -> (3, 100, 100) tensors.
        # this applies 32 convolution filters of size 3x3 each.
        self.model.add(Convolution2D(32, 3, 3, border_mode='valid', input_shape=input_shape))
        self.model.add(Activation('relu'))
        self.model.add(Convolution2D(32, 3, 3))
        self.model.add(Activation('relu'))
        self.model.add(MaxPooling2D(pool_size=(2, 2)))
        self.model.add(Dropout(0.25))

        self.model.add(Convolution2D(64, 3, 3, border_mode='valid'))
        self.model.add(Activation('relu'))
        self.model.add(Convolution2D(64, 3, 3))
        self.model.add(Activation('relu'))
        self.model.add(MaxPooling2D(pool_size=(2, 2)))
        self.model.add(Dropout(0.25))

        self.model.add(Convolution2D(128, 3, 3, border_mode='valid'))
        self.model.add(Activation('relu'))
        self.model.add(Convolution2D(64, 3, 3))
        self.model.add(Activation('relu'))
        self.model.add(MaxPooling2D(pool_size=(2, 2)))
        self.model.add(Dropout(0.25))

        self.model.add(Convolution2D(256, 3, 3, border_mode='valid'))
        self.model.add(Activation('relu'))
        self.model.add(Convolution2D(64, 3, 3))
        self.model.add(Activation('relu'))
        self.model.add(MaxPooling2D(pool_size=(2, 2)))
        self.model.add(Dropout(0.25))

        self.model.add(Convolution2D(256, 3, 3, border_mode='valid'))
        self.model.add(Activation('relu'))
        self.model.add(Convolution2D(64, 3, 3))
        self.model.add(Activation('relu'))
        self.model.add(MaxPooling2D(pool_size=(2, 2)))
        self.model.add(Dropout(0.25))

        self.model.add(Flatten())
        # Note: Keras does automatic shape inference.
        self.model.add(Dense(1024))
        self.model.add(Activation('relu'))
        self.model.add(Dropout(0.5))

        self.model.add(Dense(nOutput))
        self.model.add(Activation('softmax'))

    def One_vs_One(self, nOutput, input):
        """
            Builds a simple One_vs_One network with 3 convolutional layers (useful for ECOC models).
        """
        # default lr=0.1, momentum=0.
        if len(input) == 3:
            input_shape = tuple([input[2]] + input[0:2])
        else:
            input_shape = tuple(input)

        self.model = Sequential()
        self.model.add(ZeroPadding2D((1, 1), input_shape=input_shape))  # default input_shape=(3,224,224)
        self.model.add(Convolution2D(32, 1, 1, activation='relu'))
        self.model.add(ZeroPadding2D((1, 1)))
        self.model.add(Convolution2D(16, 3, 3, activation='relu'))
        self.model.add(ZeroPadding2D((1, 1)))
        self.model.add(Convolution2D(8, 3, 3, activation='relu'))
        self.model.add(MaxPooling2D((2, 2), strides=(1, 1)))

        self.model.add(Flatten())
        self.model.add(Dropout(0.5))
        self.model.add(Dense(nOutput, activation='softmax'))  # default nOutput=1000

    def VGG_16(self, nOutput, input):
        """
            Builds a VGG model with 16 layers.
        """
        # default lr=0.1, momentum=0.
        if len(input) == 3:
            input_shape = tuple([input[2]] + input[0:2])
        else:
            input_shape = tuple(input)

        self.model = Sequential()
        self.model.add(ZeroPadding2D((1, 1), input_shape=input_shape))  # default input_shape=(3,224,224)
        self.model.add(Convolution2D(64, 3, 3, activation='relu'))
        self.model.add(ZeroPadding2D((1, 1)))
        self.model.add(Convolution2D(64, 3, 3, activation='relu'))
        self.model.add(MaxPooling2D((2, 2), strides=(2, 2)))

        self.model.add(ZeroPadding2D((1, 1)))
        self.model.add(Convolution2D(128, 3, 3, activation='relu'))
        self.model.add(ZeroPadding2D((1, 1)))
        self.model.add(Convolution2D(128, 3, 3, activation='relu'))
        self.model.add(MaxPooling2D((2, 2), strides=(2, 2)))

        self.model.add(ZeroPadding2D((1, 1)))
        self.model.add(Convolution2D(256, 3, 3, activation='relu'))
        self.model.add(ZeroPadding2D((1, 1)))
        self.model.add(Convolution2D(256, 3, 3, activation='relu'))
        self.model.add(ZeroPadding2D((1, 1)))
        self.model.add(Convolution2D(256, 3, 3, activation='relu'))
        self.model.add(MaxPooling2D((2, 2), strides=(2, 2)))

        self.model.add(ZeroPadding2D((1, 1)))
        self.model.add(Convolution2D(512, 3, 3, activation='relu'))
        self.model.add(ZeroPadding2D((1, 1)))
        self.model.add(Convolution2D(512, 3, 3, activation='relu'))
        self.model.add(ZeroPadding2D((1, 1)))
        self.model.add(Convolution2D(512, 3, 3, activation='relu'))
        self.model.add(MaxPooling2D((2, 2), strides=(2, 2)))

        self.model.add(ZeroPadding2D((1, 1)))
        self.model.add(Convolution2D(512, 3, 3, activation='relu'))
        self.model.add(ZeroPadding2D((1, 1)))
        self.model.add(Convolution2D(512, 3, 3, activation='relu'))
        self.model.add(ZeroPadding2D((1, 1)))
        self.model.add(Convolution2D(512, 3, 3, activation='relu'))
        self.model.add(MaxPooling2D((2, 2), strides=(2, 2)))

        self.model.add(Flatten())
        self.model.add(Dense(4096, activation='relu'))
        self.model.add(Dropout(0.5))
        self.model.add(Dense(4096, activation='relu'))
        self.model.add(Dropout(0.5))
        self.model.add(Dense(nOutput, activation='softmax'))  # default nOutput=1000

    def VGG_16_PReLU(self, nOutput, input):
        """
            Builds a VGG model with 16 layers and with PReLU activations.
        """

        if len(input) == 3:
            input_shape = tuple([input[2]] + input[0:2])
        else:
            input_shape = tuple(input)

        self.model = Sequential()
        self.model.add(ZeroPadding2D((1, 1), input_shape=input_shape))  # default input_shape=(3,224,224)
        self.model.add(Convolution2D(64, 3, 3))
        self.model.add(PReLU())
        self.model.add(ZeroPadding2D((1, 1)))
        self.model.add(Convolution2D(64, 3, 3))
        self.model.add(PReLU())
        self.model.add(MaxPooling2D((2, 2), strides=(2, 2)))

        self.model.add(ZeroPadding2D((1, 1)))
        self.model.add(Convolution2D(128, 3, 3))
        self.model.add(PReLU())
        self.model.add(ZeroPadding2D((1, 1)))
        self.model.add(Convolution2D(128, 3, 3))
        self.model.add(PReLU())
        self.model.add(MaxPooling2D((2, 2), strides=(2, 2)))

        self.model.add(ZeroPadding2D((1, 1)))
        self.model.add(Convolution2D(256, 3, 3))
        self.model.add(PReLU())
        self.model.add(ZeroPadding2D((1, 1)))
        self.model.add(Convolution2D(256, 3, 3))
        self.model.add(PReLU())
        self.model.add(ZeroPadding2D((1, 1)))
        self.model.add(Convolution2D(256, 3, 3))
        self.model.add(PReLU())
        self.model.add(MaxPooling2D((2, 2), strides=(2, 2)))

        self.model.add(ZeroPadding2D((1, 1)))
        self.model.add(Convolution2D(512, 3, 3))
        self.model.add(PReLU())
        self.model.add(ZeroPadding2D((1, 1)))
        self.model.add(Convolution2D(512, 3, 3))
        self.model.add(PReLU())
        self.model.add(ZeroPadding2D((1, 1)))
        self.model.add(Convolution2D(512, 3, 3))
        self.model.add(PReLU())
        self.model.add(MaxPooling2D((2, 2), strides=(2, 2)))

        self.model.add(ZeroPadding2D((1, 1)))
        self.model.add(Convolution2D(512, 3, 3))
        self.model.add(PReLU())
        self.model.add(ZeroPadding2D((1, 1)))
        self.model.add(Convolution2D(512, 3, 3))
        self.model.add(PReLU())
        self.model.add(ZeroPadding2D((1, 1)))
        self.model.add(Convolution2D(512, 3, 3))
        self.model.add(PReLU())
        self.model.add(MaxPooling2D((2, 2), strides=(2, 2)))

        self.model.add(Flatten())
        self.model.add(Dense(4096))
        self.model.add(PReLU())
        self.model.add(Dropout(0.5))
        self.model.add(Dense(4096))
        self.model.add(PReLU())
        self.model.add(Dropout(0.5))
        self.model.add(Dense(nOutput, activation='softmax'))  # default nOutput=1000

    def VGG_16_FunctionalAPI(self, nOutput, input):
        """
            16-layered VGG model implemented in Keras' Functional API
        """
        if len(input) == 3:
            input_shape = tuple([input[2]] + input[0:2])
        else:
            input_shape = tuple(input)

        vis_input = Input(shape=input_shape, name="vis_input")

        x = ZeroPadding2D((1, 1))(vis_input)
        x = Convolution2D(64, 3, 3, activation='relu')(x)
        x = ZeroPadding2D((1, 1))(x)
        x = Convolution2D(64, 3, 3, activation='relu')(x)
        x = MaxPooling2D((2, 2), strides=(2, 2))(x)

        x = ZeroPadding2D((1, 1))(x)
        x = Convolution2D(128, 3, 3, activation='relu')(x)
        x = ZeroPadding2D((1, 1))(x)
        x = Convolution2D(128, 3, 3, activation='relu')(x)
        x = MaxPooling2D((2, 2), strides=(2, 2))(x)

        x = ZeroPadding2D((1, 1))(x)
        x = Convolution2D(256, 3, 3, activation='relu')(x)
        x = ZeroPadding2D((1, 1))(x)
        x = Convolution2D(256, 3, 3, activation='relu')(x)
        x = ZeroPadding2D((1, 1))(x)
        x = Convolution2D(256, 3, 3, activation='relu')(x)
        x = MaxPooling2D((2, 2), strides=(2, 2))(x)

        x = ZeroPadding2D((1, 1))(x)
        x = Convolution2D(512, 3, 3, activation='relu')(x)
        x = ZeroPadding2D((1, 1))(x)
        x = Convolution2D(512, 3, 3, activation='relu')(x)
        x = ZeroPadding2D((1, 1))(x)
        x = Convolution2D(512, 3, 3, activation='relu')(x)
        x = MaxPooling2D((2, 2), strides=(2, 2))(x)

        x = ZeroPadding2D((1, 1))(x)
        x = Convolution2D(512, 3, 3, activation='relu')(x)
        x = ZeroPadding2D((1, 1))(x)
        x = Convolution2D(512, 3, 3, activation='relu')(x)
        x = ZeroPadding2D((1, 1))(x)
        x = Convolution2D(512, 3, 3, activation='relu')(x)
        x = MaxPooling2D((2, 2), strides=(2, 2),
                         name='last_max_pool')(x)

        x = Flatten()(x)
        x = Dense(4096, activation='relu')(x)
        x = Dropout(0.5)(x)
        x = Dense(4096, activation='relu')(x)
        x = Dropout(0.5, name='last_dropout')(x)
        x = Dense(nOutput, activation='softmax', name='output')(x)  # nOutput=1000 by default

        self.model = Model(input=vis_input, output=x)

    def VGG_19(self, nOutput, input):

        # Define inputs and outputs IDs
        self.ids_inputs = ['input_1']
        self.ids_outputs = ['predictions']

        # Load VGG19 model pre-trained on ImageNet
        self.model = VGG19()

        # Recover input layer
        image = self.model.get_layer(self.ids_inputs[0]).output

        # Recover last layer kept from original model
        out = self.model.get_layer('fc2').output
        out = Dense(nOutput, name=self.ids_outputs[0], activation='softmax')(out)

        self.model = Model(input=image, output=out)

    def VGG_19_ImageNet(self, nOutput, input):

        # Define inputs and outputs IDs
        self.ids_inputs = ['input_1']
        self.ids_outputs = ['predictions']

        # Load VGG19 model pre-trained on ImageNet
        self.model = VGG19(weights='imagenet', layers_lr=0.001)

        # Recover input layer
        image = self.model.get_layer(self.ids_inputs[0]).output

        # Recover last layer kept from original model
        out = self.model.get_layer('fc2').output
        out = Dense(nOutput, name=self.ids_outputs[0], activation='softmax')(out)

        self.model = Model(input=image, output=out)

    ########################################
    # GoogLeNet implementation from http://dandxy89.github.io/ImageModels/googlenet/
    ########################################

    @staticmethod
    def inception_module(x, params, dim_ordering, concat_axis,
                         subsample=(1, 1), activation='relu',
                         border_mode='same', weight_decay=None):

        # https://gist.github.com/nervanazoo/2e5be01095e935e90dd8  #
        # file-googlenet_neon-py

        (branch1, branch2, branch3, branch4) = params

        if weight_decay:
            W_regularizer = l2(weight_decay)
            b_regularizer = l2(weight_decay)
        else:
            W_regularizer = None
            b_regularizer = None

        pathway1 = Convolution2D(branch1[0], 1, 1,
                                 subsample=subsample,
                                 activation=activation,
                                 border_mode=border_mode,
                                 W_regularizer=W_regularizer,
                                 b_regularizer=b_regularizer,
                                 bias=False,
                                 dim_ordering=dim_ordering)(x)

        pathway2 = Convolution2D(branch2[0], 1, 1,
                                 subsample=subsample,
                                 activation=activation,
                                 border_mode=border_mode,
                                 W_regularizer=W_regularizer,
                                 b_regularizer=b_regularizer,
                                 bias=False,
                                 dim_ordering=dim_ordering)(x)
        pathway2 = Convolution2D(branch2[1], 3, 3,
                                 subsample=subsample,
                                 activation=activation,
                                 border_mode=border_mode,
                                 W_regularizer=W_regularizer,
                                 b_regularizer=b_regularizer,
                                 bias=False,
                                 dim_ordering=dim_ordering)(pathway2)

        pathway3 = Convolution2D(branch3[0], 1, 1,
                                 subsample=subsample,
                                 activation=activation,
                                 border_mode=border_mode,
                                 W_regularizer=W_regularizer,
                                 b_regularizer=b_regularizer,
                                 bias=False,
                                 dim_ordering=dim_ordering)(x)
        pathway3 = Convolution2D(branch3[1], 5, 5,
                                 subsample=subsample,
                                 activation=activation,
                                 border_mode=border_mode,
                                 W_regularizer=W_regularizer,
                                 b_regularizer=b_regularizer,
                                 bias=False,
                                 dim_ordering=dim_ordering)(pathway3)

        pathway4 = MaxPooling2D(pool_size=(1, 1), dim_ordering=dim_ordering)(x)
        pathway4 = Convolution2D(branch4[0], 1, 1,
                                 subsample=subsample,
                                 activation=activation,
                                 border_mode=border_mode,
                                 W_regularizer=W_regularizer,
                                 b_regularizer=b_regularizer,
                                 bias=False,
                                 dim_ordering=dim_ordering)(pathway4)

        return merge([pathway1, pathway2, pathway3, pathway4],
                     mode='concat', concat_axis=concat_axis)

    @staticmethod
    def conv_layer(x, nb_filter, nb_row, nb_col, dim_ordering,
                   subsample=(1, 1), activation='relu',
                   border_mode='same', weight_decay=None, padding=None):

        if weight_decay:
            W_regularizer = l2(weight_decay)
            b_regularizer = l2(weight_decay)
        else:
            W_regularizer = None
            b_regularizer = None

        x = Convolution2D(nb_filter, nb_row, nb_col,
                          subsample=subsample,
                          activation=activation,
                          border_mode=border_mode,
                          W_regularizer=W_regularizer,
                          b_regularizer=b_regularizer,
                          bias=False,
                          dim_ordering=dim_ordering)(x)

        if padding:
            for _ in range(padding):
                x = ZeroPadding2D(padding=(1, 1), dim_ordering=dim_ordering)(x)

        return x

    def GoogLeNet_FunctionalAPI(self, nOutput, input):

        if len(input) == 3:
            input_shape = tuple([input[2]] + input[0:2])
        else:
            input_shape = tuple(input)

        # Define image input layer
        img_input = Input(shape=input_shape, name='input_data')
        CONCAT_AXIS = 1
        NB_CLASS = nOutput  # number of classes (default 1000)
        DROPOUT = 0.4
        # Theano - 'th' (channels, width, height)
        # Tensorflow - 'tf' (width, height, channels)
        DIM_ORDERING = 'th'
        pool_name = 'last_max_pool'  # name of the last max-pooling layer

        x = self.conv_layer(img_input, nb_col=7, nb_filter=64, subsample=(2, 2),
                            nb_row=7, dim_ordering=DIM_ORDERING, padding=1)
        x = MaxPooling2D(strides=(2, 2), pool_size=(3, 3), dim_ordering=DIM_ORDERING)(x)

        x = self.conv_layer(x, nb_col=1, nb_filter=64,
                            nb_row=1, dim_ordering=DIM_ORDERING)
        x = self.conv_layer(x, nb_col=3, nb_filter=192,
                            nb_row=3, dim_ordering=DIM_ORDERING, padding=1)
        x = MaxPooling2D(strides=(2, 2), pool_size=(3, 3), dim_ordering=DIM_ORDERING)(x)

        x = self.inception_module(x, params=[(64,), (96, 128), (16, 32), (32,)],
                                  dim_ordering=DIM_ORDERING, concat_axis=CONCAT_AXIS)
        x = self.inception_module(x, params=[(128,), (128, 192), (32, 96), (64,)],
                                  dim_ordering=DIM_ORDERING, concat_axis=CONCAT_AXIS)

        x = ZeroPadding2D(padding=(2, 2), dim_ordering=DIM_ORDERING)(x)
        x = MaxPooling2D(strides=(2, 2), pool_size=(3, 3), dim_ordering=DIM_ORDERING)(x)

        x = self.inception_module(x, params=[(192,), (96, 208), (16, 48), (64,)],
                                  dim_ordering=DIM_ORDERING, concat_axis=CONCAT_AXIS)
        # AUX 1 - Branch HERE
        x = self.inception_module(x, params=[(160,), (112, 224), (24, 64), (64,)],
                                  dim_ordering=DIM_ORDERING, concat_axis=CONCAT_AXIS)
        x = self.inception_module(x, params=[(128,), (128, 256), (24, 64), (64,)],
                                  dim_ordering=DIM_ORDERING, concat_axis=CONCAT_AXIS)
        x = self.inception_module(x, params=[(112,), (144, 288), (32, 64), (64,)],
                                  dim_ordering=DIM_ORDERING, concat_axis=CONCAT_AXIS)
        # AUX 2 - Branch HERE
        x = self.inception_module(x, params=[(256,), (160, 320), (32, 128), (128,)],
                                  dim_ordering=DIM_ORDERING, concat_axis=CONCAT_AXIS)
        x = MaxPooling2D(strides=(2, 2), pool_size=(3, 3), dim_ordering=DIM_ORDERING, name=pool_name)(x)

        x = self.inception_module(x, params=[(256,), (160, 320), (32, 128), (128,)],
                                  dim_ordering=DIM_ORDERING, concat_axis=CONCAT_AXIS)
        x = self.inception_module(x, params=[(384,), (192, 384), (48, 128), (128,)],
                                  dim_ordering=DIM_ORDERING, concat_axis=CONCAT_AXIS)
        x = AveragePooling2D(strides=(1, 1), dim_ordering=DIM_ORDERING)(x)
        x = Flatten()(x)
        x = Dropout(DROPOUT)(x)
        # x = Dense(output_dim=NB_CLASS,
        #          activation='linear')(x)
        x = Dense(output_dim=NB_CLASS,
                  activation='softmax', name='output')(x)

        self.model = Model(input=img_input, output=[x])

    ########################################

    def Identity_Layer(self, nOutput, input):
        """
            Builds an dummy Identity_Layer, which should give as output the same as the input.
            Only used for passing the output from a previous stage to the next (see Staged_Network).
        """
        if len(input) == 3:
            input_shape = tuple([input[2]] + input[0:2])
        else:
            input_shape = tuple(input)

        self.model = Graph()
        # Input
        self.model.add_input(name='input', input_shape=input_shape)
        # Output
        self.model.add_output(name='output', input='input')

    def Union_Layer(self, nOutput, input):
        """
        Network with just a dropout and a softmax layers which is intended to serve as the final layer for an ECOC model
        """
        if len(input) == 3:
            input_shape = tuple([input[2]] + input[0:2])
        else:
            input_shape = tuple(input)

        self.model = Sequential()
        self.model.add(Flatten(input_shape=input_shape))
        self.model.add(Dropout(0.5))
        self.model.add(Dense(nOutput, activation='softmax'))

    def One_vs_One_Inception(self, nOutput=2, input=None):
        """
        Builds a simple One_vs_One_Inception network with 2 inception layers (useful for ECOC models).
        """
        if input is None:
            input = [224, 224, 3]
        if len(input) == 3:
            input_shape = tuple([input[2]] + input[0:2])
        else:
            input_shape = tuple(input)

        self.model = Graph()
        # Input
        self.model.add_input(name='input', input_shape=input_shape)
        # Inception Ea
        out_Ea = self.__addInception('inceptionEa', 'input', 4, 2, 8, 2, 2, 2)
        # Inception Eb
        out_Eb = self.__addInception('inceptionEb', out_Ea, 2, 2, 4, 2, 1, 1)
        # Average Pooling    pool_size=(7,7)
        self.model.add_node(AveragePooling2D(pool_size=input_shape[1:], strides=(1, 1)), name='ave_pool/ECOC',
                            input=out_Eb)
        # Softmax
        self.model.add_node(Flatten(), name='loss_OnevsOne/classifier_flatten', input='ave_pool/ECOC')
        self.model.add_node(Dropout(0.5), name='loss_OnevsOne/drop', input='loss_OnevsOne/classifier_flatten')
        self.model.add_node(Dense(nOutput, activation='softmax'), name='loss_OnevsOne', input='loss_OnevsOne/drop')
        # Output
        self.model.add_output(name='loss_OnevsOne/output', input='loss_OnevsOne')

    def add_One_vs_One_Inception(self, input, input_shape, id_branch, nOutput=2, activation='softmax'):
        """
        Builds a simple One_vs_One_Inception network with 2 inception layers on the top of the current model
        (useful for ECOC_loss models).
        """

        # Inception Ea
        out_Ea = self.__addInception('inceptionEa_' + str(id_branch), input, 4, 2, 8, 2, 2, 2)
        # Inception Eb
        out_Eb = self.__addInception('inceptionEb_' + str(id_branch), out_Ea, 2, 2, 4, 2, 1, 1)
        # Average Pooling    pool_size=(7,7)
        self.model.add_node(AveragePooling2D(pool_size=input_shape[1:], strides=(1, 1)),
                            name='ave_pool/ECOC_' + str(id_branch), input=out_Eb)
        # Softmax
        self.model.add_node(Flatten(),
                            name='fc_OnevsOne_' + str(id_branch) + '/flatten', input='ave_pool/ECOC_' + str(id_branch))
        self.model.add_node(Dropout(0.5),
                            name='fc_OnevsOne_' + str(id_branch) + '/drop',
                            input='fc_OnevsOne_' + str(id_branch) + '/flatten')
        output_name = 'fc_OnevsOne_' + str(id_branch)
        self.model.add_node(Dense(nOutput, activation=activation),
                            name=output_name, input='fc_OnevsOne_' + str(id_branch) + '/drop')

        return output_name

    def add_One_vs_One_Inception_Functional(self, input, input_shape, id_branch, nOutput=2, activation='softmax'):
        """
        Builds a simple One_vs_One_Inception network with 2 inception layers on the top of the current model
         (useful for ECOC_loss models).
        """

        in_node = self.model.get_layer(input).output

        # Inception Ea
        [out_Ea, out_Ea_name] = self.__addInception_Functional('inceptionEa_' + str(id_branch), in_node, 4, 2, 8, 2, 2,
                                                               2)
        # Inception Eb
        [out_Eb, out_Eb_name] = self.__addInception_Functional('inceptionEb_' + str(id_branch), out_Ea, 2, 2, 4, 2, 1,
                                                               1)
        # Average Pooling    pool_size=(7,7)
        x = AveragePooling2D(pool_size=input_shape, strides=(1, 1), name='ave_pool/ECOC_' + str(id_branch))(out_Eb)

        # Softmax
        output_name = 'fc_OnevsOne_' + str(id_branch)
        x = Flatten(name='fc_OnevsOne_' + str(id_branch) + '/flatten')(x)
        x = Dropout(0.5, name='fc_OnevsOne_' + str(id_branch) + '/drop')(x)
        out_node = Dense(nOutput, activation=activation, name=output_name)(x)

        return out_node

    @staticmethod
    def add_One_vs_One_3x3_Functional(input, input_shape, id_branch, nkernels, nOutput=2, activation='softmax'):

        # 3x3 convolution
        out_3x3 = Convolution2D(nkernels, 3, 3, name='3x3/ecoc_' + str(id_branch), activation='relu')(input)

        # Average Pooling    pool_size=(7,7)
        x = AveragePooling2D(pool_size=input_shape, strides=(1, 1), name='ave_pool/ecoc_' + str(id_branch))(out_3x3)

        # Softmax
        output_name = 'fc_OnevsOne_' + str(id_branch) + '/out'
        x = Flatten(name='fc_OnevsOne_' + str(id_branch) + '/flatten')(x)
        x = Dropout(0.5, name='fc_OnevsOne_' + str(id_branch) + '/drop')(x)
        out_node = Dense(nOutput, activation=activation, name=output_name)(x)

        return out_node

    @staticmethod
    def add_One_vs_One_3x3_double_Functional(input, input_shape, id_branch, nOutput=2, activation='softmax'):

        # 3x3 convolution
        out_3x3 = Convolution2D(64, 3, 3, name='3x3_1/ecoc_' + str(id_branch), activation='relu')(input)

        # Max Pooling
        x = MaxPooling2D(strides=(2, 2), pool_size=(2, 2), name='max_pool/ecoc_' + str(id_branch))(out_3x3)

        # 3x3 convolution
        x = Convolution2D(32, 3, 3, name='3x3_2/ecoc_' + str(id_branch), activation='relu')(x)

        # Softmax
        output_name = 'fc_OnevsOne_' + str(id_branch) + '/out'
        x = Flatten(name='fc_OnevsOne_' + str(id_branch) + '/flatten')(x)
        x = Dropout(0.5, name='fc_OnevsOne_' + str(id_branch) + '/drop')(x)
        out_node = Dense(nOutput, activation=activation, name=output_name)(x)

        return out_node

    def One_vs_One_Inception_v2(self, nOutput=2, input=None):
        """
            Builds a simple One_vs_One_Inception_v2 network with 2 inception layers (useful for ECOC models).
        """
        if input is None:
            input = [224, 224, 3]
        if len(input) == 3:
            input_shape = tuple([input[2]] + input[0:2])
        else:
            input_shape = tuple(input)

        self.model = Graph()
        # Input
        self.model.add_input(name='input', input_shape=input_shape)
        # Inception Ea
        out_Ea = self.__addInception('inceptionEa', 'input', 16, 8, 32, 8, 8, 8)
        # Inception Eb
        out_Eb = self.__addInception('inceptionEb', out_Ea, 8, 8, 16, 8, 4, 4)
        # Average Pooling    pool_size=(7,7)
        self.model.add_node(AveragePooling2D(pool_size=input_shape[1:], strides=(1, 1)), name='ave_pool/ECOC',
                            input=out_Eb)
        # Softmax
        self.model.add_node(Flatten(), name='loss_OnevsOne/classifier_flatten', input='ave_pool/ECOC')
        self.model.add_node(Dropout(0.5), name='loss_OnevsOne/drop', input='loss_OnevsOne/classifier_flatten')
        self.model.add_node(Dense(nOutput, activation='softmax'), name='loss_OnevsOne', input='loss_OnevsOne/drop')
        # Output
        self.model.add_output(name='loss_OnevsOne/output', input='loss_OnevsOne')

    def add_One_vs_One_Inception_v2(self, input, input_shape, id_branch, nOutput=2, activation='softmax'):
        """
            Builds a simple One_vs_One_Inception_v2 network with 2 inception layers on the top of the current model
            (useful for ECOC_loss models).
        """

        # Inception Ea
        out_Ea = self.__addInception('inceptionEa_' + str(id_branch), input, 16, 8, 32, 8, 8, 8)
        # Inception Eb
        out_Eb = self.__addInception('inceptionEb_' + str(id_branch), out_Ea, 8, 8, 16, 8, 4, 4)
        # Average Pooling    pool_size=(7,7)
        self.model.add_node(AveragePooling2D(pool_size=input_shape[1:], strides=(1, 1)),
                            name='ave_pool/ECOC_' + str(id_branch), input=out_Eb)
        # Softmax
        self.model.add_node(Flatten(),
                            name='fc_OnevsOne_' + str(id_branch) + '/flatten', input='ave_pool/ECOC_' + str(id_branch))
        self.model.add_node(Dropout(0.5),
                            name='fc_OnevsOne_' + str(id_branch) + '/drop',
                            input='fc_OnevsOne_' + str(id_branch) + '/flatten')
        output_name = 'fc_OnevsOne_' + str(id_branch)
        self.model.add_node(Dense(nOutput, activation=activation),
                            name=output_name, input='fc_OnevsOne_' + str(id_branch) + '/drop')

        return output_name

    def __addInception(self, id, input_layer, kernels_1x1, kernels_3x3_reduce, kernels_3x3, kernels_5x5_reduce,
                       kernels_5x5, kernels_pool_projection):
        """
            Adds an inception module to the model.

            :param id: string identifier of the inception layer
            :param input_layer: identifier of the layer that will serve as an input to the built inception module
            :param kernels_1x1: number of kernels of size 1x1                                      (1st branch)
            :param kernels_3x3_reduce: number of kernels of size 1x1 before the 3x3 layer          (2nd branch)
            :param kernels_3x3: number of kernels of size 3x3                                      (2nd branch)
            :param kernels_5x5_reduce: number of kernels of size 1x1 before the 5x5 layer          (3rd branch)
            :param kernels_5x5: number of kernels of size 5x5                                      (3rd branch)
            :param kernels_pool_projection: number of kernels of size 1x1 after the 3x3 pooling    (4th branch)
        """
        # Branch 1
        self.model.add_node(Convolution2D(kernels_1x1, 1, 1), name=id + '/1x1', input=input_layer)
        self.model.add_node(Activation('relu'), name=id + '/relu_1x1', input=id + '/1x1')

        # Branch 2
        self.model.add_node(Convolution2D(kernels_3x3_reduce, 1, 1), name=id + '/3x3_reduce', input=input_layer)
        self.model.add_node(Activation('relu'), name=id + '/relu_3x3_reduce', input=id + '/3x3_reduce')
        self.model.add_node(ZeroPadding2D((1, 1)), name=id + '/3x3_zeropadding', input=id + '/relu_3x3_reduce')
        self.model.add_node(Convolution2D(kernels_3x3, 3, 3), name=id + '/3x3', input=id + '/3x3_zeropadding')
        self.model.add_node(Activation('relu'), name=id + '/relu_3x3', input=id + '/3x3')

        # Branch 3
        self.model.add_node(Convolution2D(kernels_5x5_reduce, 1, 1), name=id + '/5x5_reduce', input=input_layer)
        self.model.add_node(Activation('relu'), name=id + '/relu_5x5_reduce', input=id + '/5x5_reduce')
        self.model.add_node(ZeroPadding2D((2, 2)), name=id + '/5x5_zeropadding', input=id + '/relu_5x5_reduce')
        self.model.add_node(Convolution2D(kernels_5x5, 5, 5), name=id + '/5x5', input=id + '/5x5_zeropadding')
        self.model.add_node(Activation('relu'), name=id + '/relu_5x5', input=id + '/5x5')

        # Branch 4
        self.model.add_node(ZeroPadding2D((1, 1)), name=id + '/pool_zeropadding', input=input_layer)
        self.model.add_node(MaxPooling2D((3, 3), strides=(1, 1)), name=id + '/pool', input=id + '/pool_zeropadding')
        self.model.add_node(Convolution2D(kernels_pool_projection, 1, 1), name=id + '/pool_proj', input=id + '/pool')
        self.model.add_node(Activation('relu'), name=id + '/relu_pool_proj', input=id + '/pool_proj')

        # Concatenate
        inputs_list = [id + '/relu_1x1', id + '/relu_3x3', id + '/relu_5x5', id + '/relu_pool_proj']
        out_name = id + '/concat'
        self.model.add_node(Activation('linear'), name=out_name, inputs=inputs_list, concat_axis=1)

        return out_name

    @staticmethod
    def __addInception_Functional(id, input_layer, kernels_1x1, kernels_3x3_reduce, kernels_3x3,
                                  kernels_5x5_reduce, kernels_5x5, kernels_pool_projection):
        """
            Adds an inception module to the model.

            :param id: string identifier of the inception layer
            :param input_layer: identifier of the layer that will serve as an input to the built inception module
            :param kernels_1x1: number of kernels of size 1x1                                      (1st branch)
            :param kernels_3x3_reduce: number of kernels of size 1x1 before the 3x3 layer          (2nd branch)
            :param kernels_3x3: number of kernels of size 3x3                                      (2nd branch)
            :param kernels_5x5_reduce: number of kernels of size 1x1 before the 5x5 layer          (3rd branch)
            :param kernels_5x5: number of kernels of size 5x5                                      (3rd branch)
            :param kernels_pool_projection: number of kernels of size 1x1 after the 3x3 pooling    (4th branch)
        """
        # Branch 1
        x_b1 = Convolution2D(kernels_1x1, 1, 1, name=id + '/1x1', activation='relu')(input_layer)

        # Branch 2
        x_b2 = Convolution2D(kernels_3x3_reduce, 1, 1, name=id + '/3x3_reduce', activation='relu')(input_layer)
        x_b2 = ZeroPadding2D((1, 1), name=id + '/3x3_zeropadding')(x_b2)
        x_b2 = Convolution2D(kernels_3x3, 3, 3, name=id + '/3x3', activation='relu')(x_b2)

        # Branch 3
        x_b3 = Convolution2D(kernels_5x5_reduce, 1, 1, name=id + '/5x5_reduce', activation='relu')(input_layer)
        x_b3 = ZeroPadding2D((2, 2), name=id + '/5x5_zeropadding')(x_b3)
        x_b3 = Convolution2D(kernels_5x5, 5, 5, name=id + '/5x5', activation='relu')(x_b3)

        # Branch 4
        x_b4 = ZeroPadding2D((1, 1), name=id + '/pool_zeropadding')(input_layer)
        x_b4 = MaxPooling2D((3, 3), strides=(1, 1), name=id + '/pool')(x_b4)
        x_b4 = Convolution2D(kernels_pool_projection, 1, 1, name=id + '/pool_proj', activation='relu')(x_b4)

        # Concatenate
        out_name = id + '/concat'
        out_node = merge([x_b1, x_b2, x_b3, x_b4], mode='concat', concat_axis=1, name=out_name)

        return [out_node, out_name]

    def add_One_vs_One_Merge(self, inputs_list, nOutput, activation='softmax'):

        self.model.add_node(Flatten(), name='ecoc_loss', inputs=inputs_list,
                            merge_mode='concat')  # join outputs from OneVsOne classifiers
        self.model.add_node(Dropout(0.5), name='final_loss/drop', input='ecoc_loss')
        self.model.add_node(Dense(nOutput, activation=activation), name='final_loss',
                            input='final_loss/drop')  # apply final joint prediction

        # Outputs
        self.model.add_output(name='ecoc_loss/output', input='ecoc_loss')
        self.model.add_output(name='final_loss/output', input='final_loss')

        return ['ecoc_loss/output', 'final_loss/output']

    def add_One_vs_One_Merge_Functional(self, inputs_list, nOutput, activation='softmax'):

        # join outputs from OneVsOne classifiers
        ecoc_loss_name = 'ecoc_loss'
        final_loss_name = 'final_loss/out'
        ecoc_loss = merge(inputs_list, name=ecoc_loss_name, mode='concat', concat_axis=1)
        drop = Dropout(0.5, name='final_loss/drop')(ecoc_loss)
        # apply final joint prediction
        final_loss = Dense(nOutput, activation=activation, name=final_loss_name)(drop)

        in_node = self.model.layers[0].name
        in_node = self.model.get_layer(in_node).output
        self.model = Model(input=in_node, output=[ecoc_loss, final_loss])
        # self.model = Model(input=in_node, output=['ecoc_loss', 'final_loss'])

        return [ecoc_loss_name, final_loss_name]

    def GAP(self, nOutput, input):
        """
            Creates a GAP network for object localization as described in the paper
                Zhou B, Khosla A, Lapedriza A, Oliva A, Torralba A.
                Learning Deep Features for Discriminative Localization.
                arXiv preprint arXiv:1512.04150. 2015 Dec 14.
            Outputs:
                'GAP/softmax' output of the final softmax classification
                'GAP/conv' output of the generated convolutional maps.
        """

        if len(input) == 3:
            input_shape = tuple([input[2]] + input[0:2])
        else:
            input_shape = tuple(input)

        self.model = Graph()

        # Input
        self.model.add_input(name='input', input_shape=input_shape)

        # Layers
        self.model.add_node(ZeroPadding2D((1, 1)), name='CAM_conv/zeropadding', input='input')
        self.model.add_node(Convolution2D(1024, 3, 3), name='CAM_conv', input='CAM_conv/zeropadding')
        self.model.add_node(Activation('relu'), name='CAM_conv/relu', input='CAM_conv')
        self.model.add_node(AveragePooling2D(pool_size=(14, 14)), name='GAP', input='CAM_conv/relu')
        self.model.add_node(Flatten(), name='GAP/flatten', input='GAP')
        self.model.add_node(Dense(nOutput, activation='softmax'), name='GAP/classifier_food_vs_nofood',
                            input='GAP/flatten')

        # Output
        self.model.add_output(name='GAP/softmax', input='GAP/classifier_food_vs_nofood')

    ##############################
    #       DENSE NETS
    ##############################

    def add_dense_block(self, in_layer, nb_layers, k, drop, init_weights, name=None):
        """
        Adds a Dense Block for the transition down path.

        # References
            Jegou S, Drozdzal M, Vazquez D, Romero A, Bengio Y.
            The One Hundred Layers Tiramisu: Fully Convolutional DenseNets for Semantic Segmentation.
            arXiv preprint arXiv:1611.09326. 2016 Nov 28.

        :param name:
        :param in_layer: input layer to the dense block.
        :param nb_layers: number of dense layers included in the dense block (see self.add_dense_layer()
                          for information about the internal layers).
        :param k: growth rate. Number of additional feature maps learned at each layer.
        :param drop: dropout rate.
        :param init_weights: weights initialization function
        :return: output layer of the dense block
        """
        if K.image_dim_ordering() == 'th':
            axis = 1
        elif K.image_dim_ordering() == 'tf':
            axis = -1
        else:
            raise ValueError('Invalid dim_ordering:', K.image_dim_ordering)

        list_outputs = []
        prev_layer = in_layer
        for n in range(nb_layers):
            if name is not None:
                name_dense = name + '_' + str(n)
                name_merge = 'merge' + name + '_' + str(n)
            else:
                name_dense = None
                name_merge = None

            # Insert dense layer
            new_layer = self.add_dense_layer(prev_layer, k, drop, init_weights, name=name_dense)
            list_outputs.append(new_layer)
            # Merge with previous layer
            prev_layer = merge([new_layer, prev_layer], mode='concat', concat_axis=axis, name=name_merge)

        return merge(list_outputs, mode='concat', concat_axis=axis, name=name_merge)

    @staticmethod
    def add_dense_layer(in_layer, k, drop, init_weights, name=None):
        """
        Adds a Dense Layer inside a Dense Block, which is composed of BN, ReLU, Conv and Dropout

        # References
            Jegou S, Drozdzal M, Vazquez D, Romero A, Bengio Y.
            The One Hundred Layers Tiramisu: Fully Convolutional DenseNets for Semantic Segmentation.
            arXiv preprint arXiv:1611.09326. 2016 Nov 28.

        :param name:
        :param in_layer: input layer to the dense block.
        :param k: growth rate. Number of additional feature maps learned at each layer.
        :param drop: dropout rate.
        :param init_weights: weights initialization function
        :return: output layer
        """

        if name is not None:
            name_batch = 'batchnormalization' + name
            name_activ = 'activation' + name
            name_conv = 'convolution2d' + name
            name_drop = 'dropout' + name
        else:
            name_batch = None
            name_activ = None
            name_conv = None
            name_drop = None

        out_layer = BatchNormalization(mode=2, axis=1, name=name_batch)(in_layer)
        out_layer = Activation('relu', name=name_activ)(out_layer)
        out_layer = Convolution2D(k, 3, 3, init=init_weights, border_mode='same', name=name_conv)(out_layer)
        if drop > 0.0:
            out_layer = Dropout(drop, name=name_drop)(out_layer)
        return out_layer

    def add_transitiondown_block(self, x,
                                 nb_filters_conv, pool_size, init_weights,
                                 nb_layers, growth, drop):
        """
        Adds a Transition Down Block. Consisting of BN, ReLU, Conv and Dropout, Pooling, Dense Block.

        # References
            Jegou S, Drozdzal M, Vazquez D, Romero A, Bengio Y.
            The One Hundred Layers Tiramisu: Fully Convolutional DenseNets for Semantic Segmentation.
            arXiv preprint arXiv:1611.09326. 2016 Nov 28.

        # Input layers parameters
        :param x: input layer.

        # Convolutional layer parameters
        :param nb_filters_conv: number of convolutional filters to learn.
        :param pool_size: size of the max pooling operation (2 in reference paper)
        :param init_weights: weights initialization function

        # Dense Block parameters
        :param nb_layers: number of dense layers included in the dense block (see self.add_dense_layer()
                          for information about the internal layers).
        :param growth: growth rate. Number of additional feature maps learned at each layer.
        :param drop: dropout rate.

        :return: [output layer, skip connection name]
        """
        if K.image_dim_ordering() == 'th':
            axis = 1
        elif K.image_dim_ordering() == 'tf':
            axis = -1
        else:
            raise ValueError('Invalid dim_ordering:', K.image_dim_ordering)

        # Dense Block
        x_dense = self.add_dense_block(x, nb_layers, growth, drop,
                                       init_weights)  # (growth*nb_layers) feature maps added

        # Concatenate and skip connection recovery for upsampling path
        skip = merge([x, x_dense], mode='concat', concat_axis=axis)

        # Transition Down
        x_out = BatchNormalization(mode=2, axis=1)(skip)
        x_out = Activation('relu')(x_out)
        x_out = Convolution2D(nb_filters_conv, 1, 1, init=init_weights, border_mode='same')(x_out)
        if drop > 0.0:
            x_out = Dropout(drop)(x_out)
        x_out = MaxPooling2D(pool_size=(pool_size, pool_size))(x_out)

        return [x_out, skip]

    def add_transitionup_block(self, x, skip_conn,
                               nb_filters_deconv, init_weights,
                               nb_layers, growth, drop, name=None):
        """
        Adds a Transition Up Block. Consisting of Deconv, Skip Connection, Dense Block.

        # References
            Jegou S, Drozdzal M, Vazquez D, Romero A, Bengio Y.
            The One Hundred Layers Tiramisu: Fully Convolutional DenseNets for Semantic Segmentation.
            arXiv preprint arXiv:1611.09326. 2016 Nov 28.

        # Input layers parameters
        :param name:
        :param x: input layer.
        :param skip_conn: list of layers to be used as skip connections.

        # Deconvolutional layer parameters
        :param nb_filters_deconv: number of deconvolutional filters to learn.
        :param init_weights: weights initialization function

        # Dense Block parameters
        :param nb_layers: number of dense layers included in the dense block (see self.add_dense_layer()
                          for information about the internal layers).
        :param growth: growth rate. Number of additional feature maps learned at each layer.
        :param drop: dropout rate.

        :return: output layer
        """
        x = Deconvolution2D(nb_filters_deconv, 3, 3,
                            subsample=(2, 2),
                            init=init_weights, border_mode='valid')(x)

        # Skip connection concatenation
        x = Concatenate(cropping=[None, None, 'center', 'center'])([skip_conn, x])

        # Dense Block
        x = self.add_dense_block(x, nb_layers, growth, drop, init_weights,
                                 name=name)  # (growth*nb_layers) feature maps added
        return x

    @staticmethod
    def Empty(nOutput, input):
        """
            Creates an empty Model_Wrapper (can be externally defined)
        """
        pass

    # ------------------------------------------------------- #
    #       SAVE/LOAD
    #           Auxiliary methods for saving and loading the model.
    # ------------------------------------------------------- #

    def beam_search_NEW(self, X, params, null_sym=2, debug=False):
        """
        Beam search method for Cond models.
        (https://en.wikibooks.org/wiki/Artificial_Intelligence/Search/Heuristic_search/Beam_search)
        The algorithm in a nutshell does the following:

        1. k = beam_size
        2. open_nodes = [[]] * k
        3. while k > 0:

            3.1. Given the inputs, get (log) probabilities for the outputs.

            3.2. Expand each open node with all possible output.

            3.3. Prune and keep the k best nodes.

            3.4. If a sample has reached the <eos> symbol:

                3.4.1. Mark it as final sample.

                3.4.2. k -= 1

            3.5. Build new inputs (state_below) and go to 1.

        4. return final_samples, final_scores

        :param debug:
        :param X: Model inputs
        :param params: Search parameters
        :param null_sym: <null> symbol
        :return: UNSORTED list of [k_best_samples, k_best_scores] (k: beam size)
        """
        n_samples_batch = len(X[params['model_inputs'][0]])
        sample_identifier_prediction = [[i] for i in range(n_samples_batch)]

        k = params['beam_size']
        samples = [[] for _ in range(n_samples_batch)]
        sample_scores = [[] for _ in range(n_samples_batch)]
        pad_on_batch = params['pad_on_batch']
        dead_k = [0] * n_samples_batch  # samples that reached eos
        live_k = [1] * n_samples_batch  # samples that did not yet reach eos
        all_live_k = sum(live_k)
        hyp_samples = [[[]] for _ in range(n_samples_batch)]
        hyp_scores = [np.zeros(1).astype('float32') for _ in range(n_samples_batch)]
        if params['pos_unk']:
            sample_alphas = [[] for _ in range(n_samples_batch)]
            hyp_alphas = [[[]] for _ in range(n_samples_batch)]

        # Create 'X_next' for initial step
        X_next = dict()
        for model_input in params['model_inputs']:
            X_next[model_input] = []
            for i_sample, live in list(enumerate(live_k)):
                if debug:
                    print('repeating X live', live)
                X_next[model_input].append(np.repeat(np.expand_dims(X[model_input][i_sample], axis=0), 1, axis=0))
            X_next[model_input] = np.concatenate(X_next[model_input])
            if debug:
                print

        # Create 'state_below' for initial step
        # we must include an additional dimension if the input for each timestep are all the generated "words_so_far"
        if params['words_so_far']:
            if k > params['maxlen']:
                raise NotImplementedError(
                    "BEAM_SIZE can't be higher than MAX_OUTPUT_TEXT_LEN on the current implementation.")
            state_below = np.asarray([[null_sym]] * all_live_k) if pad_on_batch else np.asarray(
                [np.zeros((params['maxlen'], params['maxlen']))] * all_live_k)
        else:
            state_below = np.asarray([null_sym] * all_live_k) if pad_on_batch else np.asarray(
                [np.zeros(params['maxlen'])] * all_live_k)

        prev_out_next = None
        for ii in range(params['maxlen']):

            # PREDICT
            if debug:
                print ('predicting step', ii)
                for kk, v in iteritems(X_next):
                    print ('len ' + kk + '', len(v))

            # for every possible live sample calc prob for every possible label
            if params['optimized_search']:  # use optimized search model if available
                [probs_all, prev_out] = self.predict_cond_optimized(X_next, state_below, params, ii, prev_out_next,
                                                                    debug=debug)
                if params['pos_unk']:
                    alphas_all = prev_out[-1][0]  # Shape: (k, n_steps)
                    prev_out = prev_out[:-1]
            else:
                probs_all = self.predict_cond(X_next, state_below, params, ii)

            # SCORE
            state_below = []
            if params['optimized_search']:
                prev_out_new = [[] for _ in prev_out]
            for pos_sample, sample_identifier in list(enumerate(sample_identifier_prediction)):  # process one sample at a time

                # Only continue if not all beam subsamples are dead for the current sample
                if dead_k[pos_sample] < k:
                    # select information only for the current sample
                    probs = probs_all[sample_identifier]
                    if params['pos_unk']:
                        alphas = alphas_all[sample_identifier]

                    # total score for every sample is sum of -log of word prb
                    cand_scores = np.array(hyp_scores[pos_sample])[:, None] - np.log(probs)
                    cand_flat = cand_scores.flatten()
                    # Find the best options by calling argsort of flatten array
                    ranks_flat = cand_flat.argsort()[:(k - dead_k[pos_sample])]
                    # Decypher flatten indices
                    voc_size = probs.shape[1]
                    trans_indices = ranks_flat // voc_size  # index of row
                    word_indices = ranks_flat % voc_size  # index of col
                    costs = cand_flat[ranks_flat]
                    # Form a beam for the next iteration
                    new_hyp_samples = []
                    new_trans_indices = []
                    new_hyp_scores = np.zeros(k - dead_k[pos_sample]).astype('float32')
                    if params['pos_unk']:
                        new_hyp_alphas = []
                    for idx, [ti, wi] in list(enumerate(zip(trans_indices, word_indices))):
                        new_hyp_samples.append(hyp_samples[pos_sample][ti] + [wi])
                        new_trans_indices.append(ti)
                        new_hyp_scores[idx] = copy.copy(costs[idx])
                        if params['pos_unk']:
                            new_hyp_alphas.append(hyp_alphas[pos_sample][ti] + [alphas[ti]])

                    # check the finished samples
                    new_live_k = 0
                    hyp_samples[pos_sample] = []
                    hyp_scores[pos_sample] = []
                    if params['pos_unk']:
                        hyp_alphas[pos_sample] = []
                    indices_alive = []
                    for idx in range(len(new_hyp_samples)):
                        if new_hyp_samples[idx][-1] == 0:  # finished sample
                            samples[pos_sample].append(new_hyp_samples[idx])
                            sample_scores[pos_sample].append(new_hyp_scores[idx])
                            if params['pos_unk']:
                                sample_alphas[pos_sample].append(new_hyp_alphas[idx])
                            dead_k[pos_sample] += 1
                        else:
                            indices_alive.append(new_trans_indices[idx])
                            new_live_k += 1
                            hyp_samples[pos_sample].append(new_hyp_samples[idx])
                            hyp_scores[pos_sample].append(new_hyp_scores[idx])
                            if params['pos_unk']:
                                hyp_alphas[pos_sample].append(new_hyp_alphas[idx])
                    hyp_scores[pos_sample] = np.array(hyp_scores[pos_sample])
                    live_k[pos_sample] = new_live_k

                    if new_live_k > 0 and dead_k[pos_sample] < k:
                        # convert chosen samples
                        state_below.append(np.asarray(hyp_samples[pos_sample], dtype='int64'))

                    # keep every remaining one
                    if live_k[pos_sample] > 0 and params['optimized_search']:
                        for idx_vars in range(len(prev_out)):
                            these_indices = np.asarray(sample_identifier_prediction[pos_sample])[indices_alive]
                            prev_out_new[idx_vars].append(np.asarray(prev_out[idx_vars][these_indices]))

            # Stop when we do not have any more samples alive
            if sum(live_k) == 0:
                break

            # Create 'X_next' for next step
            X_next = dict()
            for model_input in params['model_inputs']:
                X_next[model_input] = []
                for i_sample, live in list(enumerate(live_k)):
                    if debug:
                        print ('repeating X live', live)
                    X_next[model_input].append(
                        np.repeat(np.expand_dims(X[model_input][i_sample], axis=0), live, axis=0))
                X_next[model_input] = np.concatenate(X_next[model_input])

            # Create 'state_below' for next step
            state_below = np.concatenate(state_below)
            # we must include an additional dimension if the input for each timestep are all the generated words so far
            if pad_on_batch:
                state_below = np.hstack((np.zeros((state_below.shape[0], 1), dtype='int64') + null_sym, state_below))
                if params['words_so_far']:
                    state_below = np.expand_dims(state_below, axis=0)
            else:
                state_below = np.hstack((np.zeros((state_below.shape[0], 1), dtype='int64'), state_below,
                                         np.zeros((state_below.shape[0],
                                                   max(params['maxlen'] - state_below.shape[1] - 1, 0)),
                                                  dtype='int64')))

                if params['words_so_far']:
                    state_below = np.expand_dims(state_below, axis=0)
                    state_below = np.hstack((state_below,
                                             np.zeros((state_below.shape[0], params['maxlen'] - state_below.shape[1],
                                                       state_below.shape[2]))))

            # Create 'prev_out_next' for next step
            if params['optimized_search']:
                for idx_vars in range(len(prev_out)):
                    try:
                        prev_out[idx_vars] = np.concatenate(prev_out_new[idx_vars])
                    except Exception as e:
                        print (len(prev_out_new[idx_vars]))
                        print (prev_out_new[idx_vars][0].shape)
                        print (prev_out_new[idx_vars][1].shape)
                        print (prev_out_new[idx_vars][2].shape)
                        print (prev_out_new[idx_vars][-2].shape)
                        print (prev_out_new[idx_vars][-1].shape)
                        print (e)
                        raise Exception()

                prev_out_next = prev_out

            # Update 'sample_identifier_prediction'
            sample_identifier_prediction = []
            for i, live in zip(range(n_samples_batch), live_k):
                num_up_to_here = sum(live_k[:i])
                sample_identifier_prediction += [range(num_up_to_here, num_up_to_here + live)]

        for pos_sample, sample_identifier in list(enumerate(sample_identifier_prediction)):  # process one sample at a time
            if live_k[pos_sample] > 0:
                for idx in range(live_k[pos_sample]):
                    samples[pos_sample].append(hyp_samples[pos_sample][idx])
                    sample_scores[pos_sample].append(hyp_scores[pos_sample][idx])
                    if params['pos_unk']:
                        sample_alphas[pos_sample].append(hyp_alphas[pos_sample][idx])

        if params['pos_unk']:
            return samples, sample_scores, sample_alphas
        else:
            return samples, sample_scores

            #    def beam_search_DEPRECATED(self, X, params, null_sym=2):

    def __getstate__(self):
        """
            Behaviour applied when pickling a Model_Wrapper instance.
        """
        obj_dict = self.__dict__.copy()
        del obj_dict['model']
        # Remove also optimized search models if exist
        if 'model_init' in obj_dict:
            del obj_dict['model_init']
            del obj_dict['model_next']
        return obj_dict


# Backwards compatibility
CNN_Model = Model_Wrapper<|MERGE_RESOLUTION|>--- conflicted
+++ resolved
@@ -178,12 +178,6 @@
 
     # Load Model_Wrapper information
     try:
-<<<<<<< HEAD
-        model_wrapper = pk.load(open(model_name + '_Model_Wrapper.pkl', 'rb'))
-    except Exception as e:  # backwards compatibility
-        logging.info(str(e))
-        model_wrapper = pk.load(open(model_name + '_CNN_Model.pkl', 'rb'))
-=======
         if sys.version_info.major == 3:
             model_wrapper = pk.load(open(model_name + '_Model_Wrapper.pkl', 'rb'), encoding='latin1')
         else:
@@ -197,7 +191,6 @@
             model_wrapper = pk.load(open(model_name + '_CNN_Model.pkl', 'rb'))
         # except:
         #    raise Exception(ValueError)
->>>>>>> 3a02613f
 
     # Add logger for backwards compatibility (old pre-trained models) if it does not exist
     model_wrapper.updateLogger()
@@ -1092,7 +1085,7 @@
 
     def __train_from_samples(self, x, y, params, class_weight=None, sample_weight=None):
 
-        if params['verbose'] > 1:
+        if params['verbose'] > 0:
             logging.info("Training parameters: " + str(params))
         callbacks = []
 
