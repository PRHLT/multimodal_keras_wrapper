import cPickle as pk
import copy
import math
import shutil
import sys
import time

import cloud.serialization.cloudpickle as cloudpk
import matplotlib as mpl

import keras
from keras import backend as K
from keras.applications.vgg19 import VGG19
from keras.engine.training import Model
from keras.layers import Convolution2D, MaxPooling2D, ZeroPadding2D, AveragePooling2D, Deconvolution2D
from keras.layers import merge, Dense, Dropout, Flatten, Input, Activation, BatchNormalization
from keras.layers.advanced_activations import PReLU
from keras.models import Sequential, model_from_json, load_model
from keras.optimizers import *
from keras.regularizers import l2
from keras.utils import np_utils
from keras.utils.layer_utils import print_summary
from keras_wrapper.dataset import Data_Batch_Generator, Homogeneous_Data_Batch_Generator
from keras_wrapper.extra.callbacks import *
from keras_wrapper.extra.read_write import file2list
from keras_wrapper.utils import one_hot_2_indices, decode_predictions, decode_predictions_one_hot, \
    decode_predictions_beam_search, replace_unknown_words, sample, sampling

if int(keras.__version__.split('.')[0]) == 1:
    from keras.layers import Concat as Concatenate
else:
    from keras.layers import Concatenate
mpl.use('Agg')  # run matplotlib without X server (GUI)
import matplotlib.pyplot as plt

# General setup of libraries
logging.basicConfig(level=logging.DEBUG, format='[%(asctime)s] %(message)s', datefmt='%d/%m/%Y %H:%M:%S')
logger = logging.getLogger(__name__)


# ------------------------------------------------------- #
#       SAVE/LOAD
#           External functions for saving and loading Model_Wrapper instances
# ------------------------------------------------------- #


def saveModel(model_wrapper, update_num, path=None, full_path=False, store_iter=False):
    """
    Saves a backup of the current Model_Wrapper object after being trained for 'update_num' iterations/updates/epochs.

    :param model_wrapper: object to save
    :param update_num: identifier of the number of iterations/updates/epochs elapsed
    :param path: path where the model will be saved
    :param full_path: Whether we save to the path of from path + '/epoch_' + update_num
    :param store_iter: Whether we store the current update_num
    :return: None
    """
    if not path:
        path = model_wrapper.model_path

    iteration = str(update_num)

    if full_path:
        if store_iter:
            model_name = path + '_' + iteration
        else:
            model_name = path
    else:
        if store_iter:
            model_name = path + '/update_' + iteration
        else:
            model_name = path + '/epoch_' + iteration

    if not model_wrapper.silence:
        logging.info("<<< Saving model to " + model_name + " ... >>>")

    # Create models dir
    if not os.path.isdir(path):
        os.makedirs(os.path.dirname(path))

    try:  # Try to save model at one time
        model_wrapper.model.save(model_name + '.h5')
    except Exception as e: # Split saving in model structure / weights
        logging.info(str(e))
        # Save model structure
        json_string = model_wrapper.model.to_json()
        open(model_name + '_structure.json', 'w').write(json_string)
        # Save model weights
        model_wrapper.model.save_weights(model_name + '_weights.h5', overwrite=True)

    # Save auxiliary models for optimized search
    if model_wrapper.model_init is not None:
        # Save model structure
        logging.info("<<< Saving model_init to " + model_name + "_structure_init.json... >>>")
        json_string = model_wrapper.model_init.to_json()
        open(model_name + '_structure_init.json', 'w').write(json_string)
        # Save model weights
        model_wrapper.model_init.save_weights(model_name + '_weights_init.h5', overwrite=True)
    if model_wrapper.model_next is not None:
        # Save model structure
        logging.info("<<< Saving model_next to " + model_name + "_structure_next.json... >>>")
        json_string = model_wrapper.model_next.to_json()
        open(model_name + '_structure_next.json', 'w').write(json_string)
        # Save model weights
        model_wrapper.model_next.save_weights(model_name + '_weights_next.h5', overwrite=True)

    # Save additional information
    cloudpk.dump(model_wrapper, open(model_name + '_Model_Wrapper.pkl', 'wb'))

    if not model_wrapper.silence:
        logging.info("<<< Model saved >>>")


def loadModel(model_path, update_num, reload_epoch=True, custom_objects=None, full_path=False, compile=False):
    """
    Loads a previously saved Model_Wrapper object.

    :param model_path: path to the Model_Wrapper object to load
    :param update_num: identifier of the number of iterations/updates/epochs elapsed
    :param reload_epoch: Whether we should load epochs or updates
    :param custom_objects: dictionary of custom layers (i.e. input to model_from_json)
    :param full_path: Whether we should load the path from model_name or from model_path directly.
    :return: loaded Model_Wrapper
    """
    if not custom_objects:
        custom_objects = dict()

    t = time.time()
    iteration = str(update_num)

    if full_path:
        model_name = model_path
    else:
        if reload_epoch:
            model_name = model_path + "/epoch_" + iteration
        else:
            model_name = model_path + "/update_" + iteration

    logging.info("<<< Loading model from " + model_name + "_Model_Wrapper.pkl ... >>>")
    try:
        logging.info("<<< Loading model from " + model_name + ".h5 ... >>>")
        model = load_model(model_name + '.h5', compile=compile)
    except Exception as e:
        logging.info(str(e))
        # Load model structure
        logging.info("<<< Loading model from " + model_name + "_structure.json' ... >>>")
        model = model_from_json(open(model_name + '_structure.json').read(), custom_objects=custom_objects)
        # Load model weights
        model.load_weights(model_name + '_weights.h5')

    # Load auxiliary models for optimized search
    if os.path.exists(model_name + '_structure_init.json') and os.path.exists(model_name + '_weights_init.h5') and os.path.exists(model_name + '_structure_next.json') and os.path.exists(model_name + '_weights_next.h5'):
        loaded_optimized = True
    else:
        loaded_optimized = False

    if loaded_optimized:
        # Load model structure
        logging.info("<<< Loading optimized model... >>>")
        logging.info("\t <<< Loading model_init from " + model_name + "_structure_init.json ... >>>")
        model_init = model_from_json(open(model_name + '_structure_init.json').read(),
                                     custom_objects=custom_objects)
        # Load model weights
        model_init.load_weights(model_name + '_weights_init.h5')
        # Load model structure
        logging.info("\t <<< Loading model_next from " + model_name + "_structure_next.json ... >>>")
        model_next = model_from_json(open(model_name + '_structure_next.json').read(), custom_objects=custom_objects)
        # Load model weights
        model_next.load_weights(model_name + '_weights_next.h5')

    # Load Model_Wrapper information
    try:
        model_wrapper = pk.load(open(model_name + '_Model_Wrapper.pkl', 'rb'))
    except:  # backwards compatibility
        # try:
        model_wrapper = pk.load(open(model_name + '_CNN_Model.pkl', 'rb'))
        # except:
        #    raise Exception(ValueError)

    # Add logger for backwards compatibility (old pre-trained models) if it does not exist
    model_wrapper.updateLogger()

    model_wrapper.model = model
    if loaded_optimized:
        model_wrapper.model_init = model_init
        model_wrapper.model_next = model_next
        logging.info("<<< Optimized model loaded. >>>")
    else:
        model_wrapper.model_init = None
        model_wrapper.model_next = None
    logging.info("<<< Model loaded in %0.6s seconds. >>>" % str(time.time() - t))
    return model_wrapper


def updateModel(model, model_path, update_num, reload_epoch=True, full_path=False, compile=False):
    """
    Loads a the weights from files to a Model_Wrapper object.

    :param model: Model_Wrapper object to update
    :param model_path: path to the weights to load
    :param update_num: identifier of the number of iterations/updates/epochs elapsed
    :param reload_epoch: Whether we should load epochs or updates
    :param full_path: Whether we should load the path from model_name or from model_path directly.
    :return: updated Model_Wrapper
    """
    t = time.time()
    model_name = model.name
    iteration = str(update_num)

    if not full_path:
        if reload_epoch:
            model_path = model_path + "/epoch_" + iteration
        else:
            model_path = model_path + "/update_" + iteration

    logging.info("<<< Updating model " + model_name + " from " + model_path + " ... >>>")

    try:
        logging.info("<<< Loading model from " + model_path + ".h5 ... >>>")
        model.model.set_weights(load_model(model_path + '.h5', compile=False).get_weights())

    except Exception as e:
        logging.info(str(e))
        # Load model structure
        logging.info("<<< Failed -> Loading model from " + model_path + "_weights.h5' ... >>>")
        # Load model weights
        model.model.load_weights(model_path + '_weights.h5')

    # Load auxiliary models for optimized search
    if os.path.exists(model_path + '_weights_init.h5') and os.path.exists(model_path + '_weights_next.h5'):
        loaded_optimized = True
    else:
        loaded_optimized = False

    if loaded_optimized:
        # Load model structure
        logging.info("<<< Updating optimized model... >>>")
        logging.info("\t <<< Updating model_init from " + model_path + "_structure_init.json ... >>>")
        model.model_init.load_weights(model_path + '_weights_init.h5')
        # Load model structure
        logging.info("\t <<< Updating model_next from " + model_path + "_structure_next.json ... >>>")
        # Load model weights
        model.model_next.load_weights(model_path + '_weights_next.h5')

    logging.info("<<< Model updated in %0.6s seconds. >>>" % str(time.time() - t))
    return model


def transferWeights(old_model, new_model, layers_mapping):
    """
    Transfers all existent layers' weights from an old model to a new model.

    :param old_model: old version of the model, where the weights will be picked
    :param new_model: new version of the model, where the weights will be transferred to
    :param layers_mapping: mapping from old to new model layers
    :return: new model with weights transferred
    """

    logging.info("<<< Transferring weights from models. >>>")

    old_layer_dict = dict([(layer.name, [layer, idx]) for idx, layer in enumerate(old_model.model.layers)])
    new_layer_dict = dict([(layer.name, [layer, idx]) for idx, layer in enumerate(new_model.model.layers)])

    for lold, lnew in layers_mapping.iteritems():
        # Check if layers exist in both models
        if lold in old_layer_dict and lnew in new_layer_dict:

            # Create dictionary name --> layer
            old = old_layer_dict[lold][0].get_weights()
            new = new_layer_dict[lnew][0].get_weights()

            # Find weight sizes matchings for each layer (without repetitions)
            new_shapes = [w.shape for w in new]
            mapping_weights = dict()
            for pos_old, wo in enumerate(old):
                old_shape = wo.shape
                indices = [i for i, shp in enumerate(new_shapes) if shp == old_shape]
                if indices:
                    for ind in indices:
                        if ind not in mapping_weights.keys():
                            mapping_weights[ind] = pos_old
                            break

            # Alert for any weight matrix not inserted to new model
            for pos_old, wo in enumerate(old):
                if pos_old not in mapping_weights.values():
                    logging.info('  Pre-trained weight matrix of layer "' + lold +
                                 '" with dimensions ' + str(wo.shape) + ' can not be inserted to new model.')

            # Alert for any weight matrix not modified
            for pos_new, wn in enumerate(new):
                if pos_new not in mapping_weights.keys():
                    logging.info('  New model weight matrix of layer "' + lnew +
                                 '" with dimensions ' + str(wn.shape) + ' can not be loaded from pre-trained model.')

            # Transfer weights for each layer
            for new_idx, old_idx in mapping_weights.iteritems():
                new[new_idx] = old[old_idx]
            new_model.model.layers[new_layer_dict[lnew][1]].set_weights(new)

        else:
            logging.info('Can not apply weights transfer from "' + lold + '" to "' + lnew + '"')

    logging.info("<<< Weights transferred successfully. >>>")

    return new_model


def read_layer_names(model, starting_name=None):
    """
        Reads the existent layers' names from a model starting after a layer specified by its name

        :param model: model whose layers' names will be read
        :param starting_name: name of the layer after which the layers' names will be read
                              (if None, then all the layers' names will be read)
        :return: list of layers' names
        """

    if starting_name is None:
        read = True
    else:
        read = False

    layers_names = []
    for layer in model.layers:
        if read:
            layers_names.append(layer.name)
        elif layer.name == starting_name:
            read = True

    return layers_names


# ------------------------------------------------------- #
#       MAIN CLASS
# ------------------------------------------------------- #
class Model_Wrapper(object):
    """
        Wrapper for Keras' models. It provides the following utilities:
            - Training visualization module.
            - Set of already implemented CNNs for quick definition.
            - Easy layers re-definition for finetuning.
            - Model backups.
            - Easy to use training and test methods.
    """

    def __init__(self, nOutput=1000, type='basic_model', silence=False, input_shape=None,
                 structure_path=None, weights_path=None, seq_to_functional=False,
                 model_name=None, plots_path=None, models_path=None, inheritance=False):
        """
            Model_Wrapper object constructor.

            :param nOutput: number of outputs of the network. Only valid if 'structure_path' is None.
            :param type: network name type (corresponds to any method defined in the section 'MODELS' of this class).
                         Only valid if 'structure_path' is None.
            :param silence: set to True if you don't want the model to output informative messages
            :param input_shape: array with 3 integers which define the images' input shape [height, width, channels].
                                Only valid if 'structure_path' is None.
            :param structure_path: path to a Keras' model json file.
                                   If we speficy this parameter then 'type' will be only an informative parameter.
            :param weights_path: path to the pre-trained weights file (if None, then it will be randomly initialized)
            :param seq_to_functional: indicates if we are loading a set of weights trained
                                      on a Sequential model to a Functional one
            :param model_name: optional name given to the network
                               (if None, then it will be assigned to current time as its name)
            :param plots_path: path to the folder where the plots will be stored during training
            :param models_path: path to the folder where the temporal model packups will be stored
            :param inheritance: indicates if we are building an instance from a child class
                                (in this case the model will not be built from this __init__,
                                it should be built from the child class).
        """
        if input_shape is None:
            input_shape = [256, 256, 3]

        self.__toprint = ['net_type', 'name', 'plot_path', 'models_path', 'lr', 'momentum',
                          'training_parameters', 'testing_parameters', 'training_state', 'loss', 'silence']

        self.silence = silence
        self.net_type = type
        self.lr = 0.01  # insert default learning rate
        self.momentum = 1.0 - self.lr  # insert default momentum
        self.loss = 'categorical_crossentropy'  # default loss function
        self.training_parameters = []
        self.testing_parameters = []
        self.training_state = dict()

        # Dictionary for storing any additional data needed
        self.additional_data = dict()

        # Model containers
        self.model = None
        self.model_init = None
        self.model_next = None

        # Inputs and outputs names for models of class Model
        self.ids_inputs = list()
        self.ids_outputs = list()

        # Inputs and outputs names for models for optimized search
        self.ids_inputs_init = list()
        self.ids_outputs_init = list()
        self.ids_inputs_next = list()
        self.ids_outputs_next = list()

        # Matchings from model_init to mode_next:
        self.matchings_init_to_next = None
        self.matchings_next_to_next = None

        # Inputs and outputs names for models with temporally linked samples
        self.ids_temporally_linked_inputs = list()

        # Matchings between temporally linked samples
        self.matchings_sample_to_next_sample = None

        # Placeholders for model attributes
        self.inputsMapping = dict()
        self.outputsMapping = dict()
        self.acc_output = None
        self.name = None
        self.model_path = None
        self.plot_path = None
        self.params = None

        # Prepare logger
        self.updateLogger()

        # Prepare model
        if not inheritance:
            # Set Network name
            self.setName(model_name, plots_path, models_path)

            if structure_path:
                # Load a .json model
                if not self.silence:
                    logging.info("<<< Loading model structure from file " + structure_path + " >>>")
                self.model = model_from_json(open(structure_path).read())

            else:
                # Build model from scratch
                if hasattr(self, type):
                    if not self.silence:
                        logging.info("<<< Building " + type + " Model_Wrapper >>>")
                    eval('self.' + type + '(nOutput, input_shape)')
                else:
                    raise Exception('Model_Wrapper type "' + type + '" is not implemented.')

            # Load weights from file
            if weights_path:
                if not self.silence:
                    logging.info("<<< Loading weights from file " + weights_path + " >>>")
                self.model.load_weights(weights_path, seq_to_functional=seq_to_functional)

    def updateLogger(self, force=False):
        """
            Checks if the model contains an updated logger.
            If it doesn't then it updates it, which will store evaluation results.
        """
        compulsory_data_types = ['iteration', 'loss', 'accuracy', 'accuracy top-5']
        if '_Model_Wrapper__logger' not in self.__dict__ or force:
            self.__logger = dict()
        if '_Model_Wrapper__data_types' not in self.__dict__:
            self.__data_types = compulsory_data_types
        else:
            for d in compulsory_data_types:
                if d not in self.__data_types:
                    self.__data_types.append(d)

        self.__modes = ['train', 'val', 'test']

    def setInputsMapping(self, inputsMapping):
        """
            Sets the mapping of the inputs from the format given by the dataset to the format received by the model.

            :param inputsMapping: dictionary with the model inputs' identifiers as keys and the dataset inputs
                                  identifiers' position as values.
                                  If the current model is Sequential then keys must be ints with the desired input order
                                  (starting from 0). If it is Model then keys must be str.
        """
        self.inputsMapping = inputsMapping

    def setOutputsMapping(self, outputsMapping, acc_output=None):
        """
            Sets the mapping of the outputs from the format given by the dataset to the format received by the model.

            :param outputsMapping: dictionary with the model outputs'
                                   identifiers as keys and the dataset outputs identifiers' position as values.
                                   If the current model is Sequential then keys must be ints with
                                   the desired output order (in this case only one value can be provided).
                                   If it is Model then keys must be str.
            :param acc_output: name of the model's output that will be used for calculating
                              the accuracy of the model (only needed for Graph models)
        """
        if isinstance(self.model, Sequential) and len(outputsMapping.keys()) > 1:
            raise Exception("When using Sequential models only one output can be provided in outputsMapping")
        self.outputsMapping = outputsMapping
        self.acc_output = acc_output

    def setOptimizer(self, lr=None, momentum=None, loss=None, loss_weights=None, metrics=None, epsilon=1e-8,
                     nesterov=True, decay=0.0, clipnorm=10., clipvalue=0., optimizer=None, sample_weight_mode=None,
                     tf_optimizer=True):
        """
            Sets a new optimizer for the CNN model.
            :param nesterov:
            :param clipvalue:
            :param lr: learning rate of the network
            :param momentum: momentum of the network (if None, then momentum = 1-lr)
            :param loss: loss function applied for optimization
            :param loss_weights: weights given to multi-loss models
            :param metrics: list of Keras' metrics used for evaluating the model.
                            To specify different metrics for different outputs of a multi-output model,
                            you could also pass a dictionary, such as `metrics={'output_a': 'accuracy'}`.
            :param epsilon: fuzz factor
            :param decay: lr decay
            :param clipnorm: gradients' clip norm
            :param optimizer: string identifying the type of optimizer used (default: SGD)
            :param sample_weight_mode: 'temporal' or None
        """
        # Pick default parameters
        if lr is None:
            lr = self.lr
        else:
            self.lr = lr
        if momentum is None:
            momentum = self.momentum
        else:
            self.momentum = momentum
        if loss is None:
            loss = self.loss
        else:
            self.loss = loss
        if metrics is None:
            metrics = []
        if tf_optimizer and K.backend() == 'tensorflow':
            import tensorflow as tf
            if optimizer is None or optimizer.lower() == 'sgd':
                if self.momentum is None:
                    optimizer = TFOptimizer(tf.train.GradientDescentOptimizer(lr))
                else:
                    optimizer = TFOptimizer(tf.train.MomentumOptimizer(lr, self.momentum, use_nesterov=nesterov))
            elif optimizer.lower() == 'adam':
                optimizer = TFOptimizer(tf.train.AdamOptimizer(learning_rate=lr, epsilon=epsilon))
            elif optimizer.lower() == 'adagrad':
                optimizer = TFOptimizer(tf.train.AdagradOptimizer(lr))
            elif optimizer.lower() == 'rmsprop':
                optimizer = TFOptimizer(tf.train.RMSPropOptimizer(lr, decay=decay, momentum=momentum, epsilon=epsilon))
            elif optimizer.lower() == 'nadam':
                logger.warning('The Nadam optimizer is not natively implemented in Tensorflow. Using Keras optimizer.')
                optimizer = Nadam(lr=lr, clipnorm=clipnorm, clipvalue=clipvalue, decay=decay, epsilon=epsilon)
            elif optimizer.lower() == 'adamax':
                logger.warning('The Adamax optimizer is not natively implemented in Tensorflow. Using Keras optimizer.')
                optimizer = Adamax(lr=lr, clipnorm=clipnorm, clipvalue=clipvalue, decay=decay, epsilon=epsilon)
            elif optimizer.lower() == 'adadelta':
                optimizer = TFOptimizer(tf.train.AdadeltaOptimizer(learning_rate=lr, epsilon=epsilon))
            else:
                raise Exception('\tThe chosen optimizer is not implemented.')
        else:
            if optimizer is None or optimizer.lower() == 'sgd':
                optimizer = SGD(lr=lr, clipnorm=clipnorm, clipvalue=clipvalue, decay=decay, momentum=momentum,
                                nesterov=nesterov)
            elif optimizer.lower() == 'adam':
                optimizer = Adam(lr=lr, clipnorm=clipnorm, clipvalue=clipvalue, decay=decay, epsilon=epsilon)
            elif optimizer.lower() == 'adagrad':
                optimizer = Adagrad(lr=lr, clipnorm=clipnorm, clipvalue=clipvalue, decay=decay, epsilon=epsilon)
            elif optimizer.lower() == 'rmsprop':
                optimizer = RMSprop(lr=lr, clipnorm=clipnorm, clipvalue=clipvalue, decay=decay, epsilon=epsilon)
            elif optimizer.lower() == 'nadam':
                optimizer = Nadam(lr=lr, clipnorm=clipnorm, clipvalue=clipvalue, decay=decay, epsilon=epsilon)
            elif optimizer.lower() == 'adamax':
                optimizer = Adamax(lr=lr, clipnorm=clipnorm, clipvalue=clipvalue, decay=decay, epsilon=epsilon)
            elif optimizer.lower() == 'adadelta':
                optimizer = Adadelta(lr=lr, clipnorm=clipnorm, clipvalue=clipvalue, decay=decay, epsilon=epsilon)
            else:
                raise Exception('\tThe chosen optimizer is not implemented.')

        if not self.silence:
            logging.info("Compiling model...")

        # compile differently depending if our model is 'Sequential', 'Model' or 'Graph'
        if isinstance(self.model, Sequential) or isinstance(self.model, Model):
            self.model.compile(optimizer=optimizer, metrics=metrics, loss=loss, loss_weights=loss_weights,
                               sample_weight_mode=sample_weight_mode)
        else:
            raise NotImplementedError()

        if not self.silence:
            logging.info("Optimizer updated, learning rate set to " + str(lr))

    def compile(self, **kwargs):
        self.model.compile(kwargs)

    def setName(self, model_name, plots_path=None, models_path=None, create_plots=False, clear_dirs=True):
        """
                    Changes the name (identifier) of the Model_Wrapper instance.
        :param model_name:  New model name
        :param plots_path: Path where to store the plots
        :param models_path: Path where to store the model
        :param create_plots: Whether we'll store plots or not
        :param clear_dirs: Whether the store_path directory will be erased or not
        :return: None
        """
        if not model_name:
            self.name = time.strftime("%Y-%m-%d") + '_' + time.strftime("%X")
            create_dirs = False
        else:
            self.name = model_name
            create_dirs = True

        if create_plots:
            if not plots_path:
                self.plot_path = 'Plots/' + self.name
            else:
                self.plot_path = plots_path

        if not models_path:
            self.model_path = 'Models/' + self.name
        else:
            self.model_path = models_path

        # Remove directories if existed
        if clear_dirs:
            if os.path.isdir(self.model_path):
                shutil.rmtree(self.model_path)
            if create_plots:
                if os.path.isdir(self.plot_path):
                    shutil.rmtree(self.plot_path)

        # Create new ones
        if create_dirs:
            if not os.path.isdir(self.model_path):
                os.makedirs(self.model_path)
            if create_plots:
                if not os.path.isdir(self.plot_path):
                    os.makedirs(self.plot_path)

    def setParams(self, params):
        self.params = params

    @staticmethod
    def checkParameters(input_params, default_params):
        """
            Validates a set of input parameters and uses the default ones if not specified.
        """
        valid_params = [key for key in default_params]
        params = dict()

        # Check input parameters' validity
        for key, val in input_params.iteritems():
            if key in valid_params:
                params[key] = val
            else:
                raise Exception("Parameter '" + key + "' is not a valid parameter.")

        # Use default parameters if not provided
        for key, default_val in default_params.iteritems():
            if key not in params:
                params[key] = default_val

        if 'n_parallel_loaders' in params and params['n_parallel_loaders'] > 1:
            logging.info('WARNING: parallel loaders are not implemented')

        return params

    # ------------------------------------------------------- #
    #       MODEL MODIFICATION
    #           Methods for modifying specific layers of the network
    # ------------------------------------------------------- #

    def replaceLastLayers(self, num_remove, new_layers):
        """
            Replaces the last 'num_remove' layers in the model by the newly defined in 'new_layers'.
            Function only valid for Sequential models. Use self.removeLayers(...) for Graph models.
        """
        if not self.silence:
            logging.info("Replacing layers...")

        removed_layers = []
        removed_params = []
        # If it is a Sequential model
        if isinstance(self.model, Sequential):
            # Remove old layers
            for _ in range(num_remove):
                removed_layers.append(self.model.layers.pop())
                removed_params.append(self.model.params.pop())

            # Insert new layers
            for layer in new_layers:
                self.model.add(layer)

        # If it is a Graph model
        else:
            raise NotImplementedError("Try using self.removeLayers(...) instead.")

        return [removed_layers, removed_params]

    # ------------------------------------------------------- #
    #       TRAINING/TEST
    #           Methods for train and testing on the current Model_Wrapper
    # ------------------------------------------------------- #

    def ended_training(self):
        """
            Indicates if the model has early stopped.
        """
        if hasattr(self.model, 'callback_model') and self.model.callback_model:
            callback_model = self.callback_model
        else:
            callback_model = self

        if hasattr(callback_model, 'stop_training') and callback_model.stop_training:
            return True
        else:
            return False

    def trainNet(self, ds, parameters=None, out_name=None):
        """
            Trains the network on the given dataset.
            :param ds: Dataset with the training data
            :param parameters: dict() which may contain the following (optional) training parameters
            :param out_name: name of the output node that will be used to evaluate the network accuracy.
                            Only applicable to Graph models.

            The input 'parameters' is a dict() which may contain the following (optional) training parameters:
            ####    Visualization parameters
             * report_iter: number of iterations between each loss report
             * iter_for_val: number of iterations between each validation test
             * num_iterations_val: number of iterations applied on the validation dataset for computing the
                                   average performance (if None then all the validation data will be tested)
            ####    Learning parameters
             * n_epochs: number of epochs that will be applied during training
             * batch_size: size of the batch (number of images) applied on each iteration by the SGD optimization
             * lr_decay: number of iterations passed for decreasing the learning rate
             * lr_gamma: proportion of learning rate kept at each decrease.
                         It can also be a set of rules defined by a list, e.g.
                         lr_gamma = [[3000, 0.9], ..., [None, 0.8]] means 0.9 until iteration
                         3000, ..., 0.8 until the end.
             * patience: number of epochs waiting for a possible performance increase before stopping training
             * metric_check: name of the metric checked for early stopping and LR decrease

            ####    Data processing parameters

             * n_parallel_loaders: number of parallel data loaders allowed to work at the same time
             * normalize: boolean indicating if we want to normalize the image pixel values
             * mean_substraction: boolean indicating if we want to substract the training mean
             * data_augmentation: boolean indicating if we want to perform data augmentation
                                  (always False on validation)
             * shuffle: apply shuffling on training data at the beginning of each epoch.

            ####    Other parameters

        """

        # Check input parameters and recover default values if needed
        if parameters is None:
            parameters = dict()
        default_params = {'n_epochs': 1,
                          'batch_size': 50,
                          'maxlen': 100,  # sequence learning parameters (BeamSearch)
                          'homogeneous_batches': False,
                          'joint_batches': 4,
                          'epochs_for_save': 1,
                          'num_iterations_val': None,
                          'n_parallel_loaders': 8,
                          'normalize': True,
                          'normalization_type': '(-1)-1',
                          'mean_substraction': False,
                          'data_augmentation': True,
                          'verbose': 1, 'eval_on_sets': ['val'],
                          'reload_epoch': 0,
                          'extra_callbacks': [],
                          'class_weights': None,
                          'shuffle': True,
                          'epoch_offset': 0,
                          'patience': 0,
                          'metric_check': None,
                          'patience_check_split': 'val',
                          'eval_on_epochs': True,
                          'each_n_epochs': 1,
                          'start_eval_on_epoch': 0,  # early stopping parameters
                          'lr_decay': None,  # LR decay parameters
                          'reduce_each_epochs': True,
                          'start_reduction_on_epoch': 0,
                          'lr_gamma': 0.1,
                          'lr_reducer_type': 'linear',
                          'lr_reducer_exp_base': 0.5,
                          'lr_half_life': 50000,
                          'tensorboard': False,
                          'tensorboard_params': {'log_dir': 'tensorboard_logs',
                                                 'histogram_freq': 0,
                                                 'batch_size': 50,
                                                 'write_graph': True,
                                                 'write_grads': False,
                                                 'write_images': False,
                                                 'embeddings_freq': 0,
                                                 'embeddings_layer_names': None,
                                                 'embeddings_metadata': None,
                                                 }
                          }
        params = self.checkParameters(parameters, default_params)
        # Set params['start_reduction_on_epoch'] = params['lr_decay'] by default
        if params['lr_decay'] is not None and 'start_reduction_on_epoch' not in parameters.keys():
            params['start_reduction_on_epoch'] = params['lr_decay']
        save_params = copy.copy(params)
        del save_params['extra_callbacks']
        self.training_parameters.append(save_params)
        if params['verbose'] > 0:
            logging.info("<<< Training model >>>")

        self.__train(ds, params)

        logging.info("<<< Finished training model >>>")

    def trainNetFromSamples(self, x, y, parameters=None, class_weight=None, sample_weight=None, out_name=None):
        """
            Trains the network on the given samples x, y.

            :param x:
            :param y:
            :param parameters:
            :param class_weight:
            :param sample_weight:
            :param out_name: name of the output node that will be used to evaluate the network accuracy.
                             Only applicable to Graph models.

            The input 'parameters' is a dict() which may contain the following (optional) training parameters:
            ####    Visualization parameters
            ####    Learning parameters
            ####    Data processing parameters
            ####    Other parameters

        """

        # Check input parameters and recover default values if needed
        if parameters is None:
            parameters = dict()
        default_params = {'n_epochs': 1,
                          'batch_size': 50,
                          'maxlen': 100,  # sequence learning parameters (BeamSearch)
                          'homogeneous_batches': False,
                          'joint_batches': 4,
                          'epochs_for_save': 1,
                          'num_iterations_val': None,
                          'n_parallel_loaders': 8,
                          'normalize': False,
                          'normalization_type': None,
                          'mean_substraction': False,
                          'data_augmentation': True,
                          'verbose': 1,
                          'eval_on_sets': ['val'],
                          'reload_epoch': 0,
                          'extra_callbacks': [],
                          'shuffle': True,
                          'epoch_offset': 0,
                          'patience': 0,
                          'metric_check': None,
                          'eval_on_epochs': True,
                          'each_n_epochs': 1,
                          'start_eval_on_epoch': 0,  # early stopping parameters
                          'lr_decay': None,  # LR decay parameters
                          'reduce_each_epochs': True,
                          'start_reduction_on_epoch': 0,
                          'lr_gamma': 0.1,
                          'lr_reducer_type': 'linear',
                          'lr_reducer_exp_base': 0.5,
                          'lr_half_life': 50000,
                          'tensorboard': False,
                          'tensorboard_params': {'log_dir': 'tensorboard_logs',
                                                 'histogram_freq': 0,
                                                 'batch_size': 50,
                                                 'write_graph': True,
                                                 'write_grads': False,
                                                 'write_images': False,
                                                 'embeddings_freq': 0,
                                                 'embeddings_layer_names': None,
                                                 'embeddings_metadata': None,
                                                 'label_word_embeddings_with_vocab': False,
                                                 'word_embeddings_labels': None
                                                 }

                          }
        params = self.checkParameters(parameters, default_params)
        save_params = copy.copy(params)
        del save_params['extra_callbacks']
        self.training_parameters.append(save_params)
        self.__train_from_samples(x, y, params, class_weight=class_weight, sample_weight=sample_weight)
        if params['verbose'] > 0:
            logging.info("<<< Finished training model >>>")

    def __train(self, ds, params, state=None):

        if state is None:
            state = dict()
        if params['verbose'] > 0:
            logging.info("Training parameters: " + str(params))

        # initialize state
        state['samples_per_epoch'] = ds.len_train
        state['n_iterations_per_epoch'] = int(math.ceil(float(state['samples_per_epoch']) / params['batch_size']))

        # Prepare callbacks
        callbacks = []

        # Extra callbacks (e.g. evaluation)
        callbacks += params['extra_callbacks']

        # LR reducer
        if params.get('lr_decay') is not None:
            callback_lr_reducer = LearningRateReducer(reduce_rate=params['lr_gamma'],
                                                      reduce_frequency=params['lr_decay'],
                                                      reduce_each_epochs=params['reduce_each_epochs'],
                                                      start_reduction_on_epoch=params['start_reduction_on_epoch'],
                                                      exp_base=params['lr_reducer_exp_base'],
                                                      half_life=params['lr_half_life'],
                                                      reduction_function=params['lr_reducer_type'],
                                                      verbose=params['verbose'])
            callbacks.append(callback_lr_reducer)
        # Early stopper
        if params.get('metric_check') is not None:
            callback_early_stop = EarlyStopping(self,
                                                patience=params['patience'],
                                                metric_check=params['metric_check'],
                                                want_to_minimize=True if 'TER' in params['metric_check'] else False,
                                                check_split=params['patience_check_split'],
                                                eval_on_epochs=params['eval_on_epochs'],
                                                each_n_epochs=params['each_n_epochs'],
                                                start_eval_on_epoch=params['start_eval_on_epoch'])
            callbacks.append(callback_early_stop)

        # Store model
        if params['epochs_for_save'] >= 0:
            callback_store_model = StoreModelWeightsOnEpochEnd(self, saveModel, params['epochs_for_save'])
            callbacks.append(callback_store_model)

        # Tensorboard callback
        if params['tensorboard'] and K.backend() == 'tensorflow':
            embeddings_metadata = params['tensorboard_params']['embeddings_metadata']
            create_dir_if_not_exists(self.model_path + '/' + params['tensorboard_params']['log_dir'])
            if params['tensorboard_params']['label_word_embeddings_with_vocab'] \
                    and params['tensorboard_params']['word_embeddings_labels'] is not None:
                embeddings_metadata = {}
                assert len(params['tensorboard_params']['embeddings_layer_names']) \
                       == len(params['tensorboard_params'][
                                  'word_embeddings_labels']), 'The number of "embeddings_layer_names" and ' \
                                                              '"word_embeddings_labels" do not match. Currently, ' \
                                                              'we have %d "embeddings_layer_names" and %d' \
                                                              ' "word_embeddings_labels"' % (
                                                                  len(params['tensorboard_params'][
                                                                          'embeddings_layer_names']),
                                                                  len(params['tensorboard_params'][
                                                                          'word_embeddings_labels']))
                # Prepare word embeddings mapping
                for i, layer_name in enumerate(params['tensorboard_params']['embeddings_layer_names']):
                    layer_label = params['tensorboard_params']['word_embeddings_labels'][i]
                    mapping_name = layer_label + '.tsv'
                    dict2file(ds.vocabulary[layer_label]['words2idx'],
                              self.model_path + '/' + params['tensorboard_params']['log_dir'] + '/' + mapping_name,
                              title='Word\tIndex',
                              separator='\t')
                    embeddings_metadata[layer_name] = mapping_name

            callback_tensorboard = keras.callbacks.TensorBoard(
                log_dir=self.model_path + '/' + params['tensorboard_params']['log_dir'],
                histogram_freq=params['tensorboard_params']['histogram_freq'],
                batch_size=params['tensorboard_params']['batch_size'],
                write_graph=params['tensorboard_params']['write_graph'],
                write_grads=params['tensorboard_params']['write_grads'],
                write_images=params['tensorboard_params']['write_images'],
                embeddings_freq=params['tensorboard_params']['embeddings_freq'],
                embeddings_layer_names=params['tensorboard_params']['embeddings_layer_names'],
                embeddings_metadata=embeddings_metadata)
            callbacks.append(callback_tensorboard)

        # Prepare data generators
        if params['homogeneous_batches']:
            train_gen = Homogeneous_Data_Batch_Generator('train',
                                                         self,
                                                         ds,
                                                         state['n_iterations_per_epoch'],
                                                         batch_size=params['batch_size'],
                                                         joint_batches=params['joint_batches'],
                                                         normalization=params['normalize'],
                                                         normalization_type=params['normalization_type'],
                                                         data_augmentation=params['data_augmentation'],
                                                         mean_substraction=params['mean_substraction']).generator()
        else:
            train_gen = Data_Batch_Generator('train',
                                             self,
                                             ds,
                                             state['n_iterations_per_epoch'],
                                             batch_size=params['batch_size'],
                                             normalization=params['normalize'],
                                             normalization_type=params['normalization_type'],
                                             data_augmentation=params['data_augmentation'],
                                             mean_substraction=params['mean_substraction'],
                                             shuffle=params['shuffle']).generator()

        # Are we going to validate on 'val' data?
        if 'val' in params['eval_on_sets']:
            # Calculate how many validation iterations are we going to perform per test
            n_valid_samples = ds.len_val
            if params['num_iterations_val'] is None:
                params['num_iterations_val'] = int(math.ceil(float(n_valid_samples) / params['batch_size']))

            # prepare data generator
            val_gen = Data_Batch_Generator('val', self, ds, params['num_iterations_val'],
                                           batch_size=params['batch_size'],
                                           normalization=params['normalize'],
                                           normalization_type=params['normalization_type'],
                                           data_augmentation=False,
                                           mean_substraction=params['mean_substraction'],
                                           shuffle=False).generator()
        else:
            val_gen = None
            n_valid_samples = None

        # Are we going to use class weights?
        class_weight = {}
        if params['class_weights'] is not None:
            class_weight = ds.extra_variables['class_weights_' + params['class_weights']]
        # Train model
        if int(keras.__version__.split('.')[0]) == 1:
            # Keras 1.x version
            self.model.fit_generator(train_gen,
                                     validation_data=val_gen,
                                     nb_val_samples=n_valid_samples,
                                     class_weight=class_weight,
                                     samples_per_epoch=state['samples_per_epoch'],
                                     nb_epoch=params['n_epochs'],
                                     max_q_size=params['n_parallel_loaders'],
                                     verbose=params['verbose'],
                                     callbacks=callbacks,
                                     initial_epoch=params['epoch_offset'])
        else:
            # Keras 2.x version
            self.model.fit_generator(train_gen,
                                     steps_per_epoch=state['n_iterations_per_epoch'],
                                     epochs=params['n_epochs'],
                                     verbose=params['verbose'],
                                     callbacks=callbacks,
                                     validation_data=val_gen,
                                     validation_steps=n_valid_samples,
                                     class_weight=class_weight,
                                     max_queue_size=params['n_parallel_loaders'],
                                     workers=1,  # params['n_parallel_loaders'],
                                     initial_epoch=params['epoch_offset'])

    def __train_from_samples(self, x, y, params, class_weight=None, sample_weight=None):

        if params['verbose'] > 0:
            logging.info("Training parameters: " + str(params))
        callbacks = []

        # Extra callbacks (e.g. evaluation)
        callbacks += params['extra_callbacks']

        # LR reducer
        if params.get('lr_decay') is not None:
            callback_lr_reducer = LearningRateReducer(reduce_rate=params['lr_gamma'],
                                                      reduce_frequency=params['lr_decay'],
                                                      reduce_each_epochs=params['reduce_each_epochs'],
                                                      start_reduction_on_epoch=params['start_reduction_on_epoch'],
                                                      exp_base=params['lr_reducer_exp_base'],
                                                      half_life=params['lr_half_life'],
                                                      reduction_function=params['lr_reducer_type'],
                                                      verbose=params['verbose'])
            callbacks.append(callback_lr_reducer)

        # Early stopper
        if params.get('metric_check') is not None:
            callback_early_stop = EarlyStopping(self,
                                                patience=params['patience'],
                                                metric_check=params['metric_check'],
                                                want_to_minimize=True if 'TER' in params['metric_check'] else False,
                                                eval_on_epochs=params['eval_on_epochs'],
                                                each_n_epochs=params['each_n_epochs'],
                                                start_eval_on_epoch=params['start_eval_on_epoch'])
            callbacks.append(callback_early_stop)

        # Store model
        if params['epochs_for_save'] >= 0:
            callback_store_model = StoreModelWeightsOnEpochEnd(self, saveModel, params['epochs_for_save'])
            callbacks.append(callback_store_model)

        # Tensorboard callback
        if params['tensorboard'] and K.backend() == 'tensorflow':
            callback_tensorboard = keras.callbacks.TensorBoard(
                log_dir=self.model_path + '/' + params['tensorboard_params']['log_dir'],
                histogram_freq=params['tensorboard_params']['histogram_freq'],
                batch_size=params['tensorboard_params']['batch_size'],
                write_graph=params['tensorboard_params']['write_graph'],
                write_grads=params['tensorboard_params']['write_grads'],
                write_images=params['tensorboard_params']['write_images'],
                embeddings_freq=params['tensorboard_params']['embeddings_freq'],
                embeddings_layer_names=params['tensorboard_params']['embeddings_layer_names'],
                embeddings_metadata=params['tensorboard_params']['embeddings_metadata'])
            callbacks.append(callback_tensorboard)

        # Train model
        self.model.fit(x,
                       y,
                       batch_size=min(params['batch_size'], len(x)),
                       epochs=params['n_epochs'],
                       verbose=params['verbose'],
                       callbacks=callbacks,
                       validation_data=None,
                       validation_split=params.get('val_split', 0.),
                       shuffle=params['shuffle'],
                       class_weight=class_weight,
                       sample_weight=sample_weight,
                       initial_epoch=params['epoch_offset'])

    def testNet(self, ds, parameters, out_name=None):

        # Check input parameters and recover default values if needed
        default_params = {'batch_size': 50,
                          'n_parallel_loaders': 8,
                          'normalize': True,
                          'normalization_type': None,
                          'mean_substraction': False}
        params = self.checkParameters(parameters, default_params)
        self.testing_parameters.append(copy.copy(params))

        logging.info("<<< Testing model >>>")

        # Calculate how many test iterations are we going to perform
        n_samples = ds.len_test
        num_iterations = int(math.ceil(float(n_samples) / params['batch_size']))

        # Test model
        # We won't use an Homogeneous_Batch_Generator for testing
        data_gen = Data_Batch_Generator('test', self, ds, num_iterations,
                                        batch_size=params['batch_size'],
                                        normalization=params['normalize'],
                                        normalization_type=params['normalization_type'],
                                        data_augmentation=False,
                                        mean_substraction=params['mean_substraction']).generator()

        out = self.model.evaluate_generator(data_gen,
                                            val_samples=n_samples,
                                            max_q_size=params['n_parallel_loaders'],
                                            nb_worker=1,  # params['n_parallel_loaders'],
                                            pickle_safe=False,
                                            )

        # Display metrics results
        for name, o in zip(self.model.metrics_names, out):
            logging.info('test ' + name + ': %0.8s' % o)

            # loss_all = out[0]
            # loss_ecoc = out[1]
            # loss_final = out[2]
            # acc_ecoc = out[3]
            # acc_final = out[4]
            # logging.info('Test loss: %0.8s' % loss_final)
            # logging.info('Test accuracy: %0.8s' % acc_final)

    def testNetSamples(self, X, batch_size=50):
        """
            Applies a forward pass on the samples provided and returns the predicted classes and probabilities.
        """
        classes = self.model.predict_classes(X, batch_size=batch_size)
        probs = self.model.predict_proba(X, batch_size=batch_size)

        return [classes, probs]

    def testOnBatch(self, X, Y, accuracy=True, out_name=None):
        """
            Applies a test on the samples provided and returns the resulting loss and accuracy (if True).

            :param X:
            :param Y:
            :param accuracy:
            :param out_name: name of the output node that will be used to evaluate the network accuracy.
                            Only applicable for Graph models.
        """
        n_samples = X.shape[1]
        if isinstance(self.model, Sequential) or isinstance(self.model, Model):
            [X, Y] = self._prepareSequentialData(X, Y)
            loss = self.model.test_on_batch(X, Y)
            loss = loss[0]
            if accuracy:
                [score, top_score] = self._getSequentialAccuracy(Y, self.model.predict_on_batch(X)[0])
                return loss, score, top_score, n_samples
            return loss, n_samples
        else:
            [data, last_output] = self._prepareGraphData(X, Y)
            loss = self.model.test_on_batch(data)
            loss = loss[0]
            if accuracy:
                score = self._getGraphAccuracy(data, self.model.predict_on_batch(data))
                top_score = score[1]
                score = score[0]
                if out_name:
                    score = score[out_name]
                    top_score = top_score[out_name]
                else:
                    score = score[last_output]
                    top_score = top_score[last_output]
                return loss, score, top_score, n_samples
            return loss, n_samples

    # ------------------------------------------------------- #
    #       PREDICTION FUNCTIONS
    #           Functions for making prediction on input samples
    # ------------------------------------------------------- #
    def predict_cond(self, X, states_below, params, ii):
        """
        Returns predictions on batch given the (static) input X and the current history (states_below) at time-step ii.
        WARNING!: It's assumed that the current history (state_below) is the last input of the model!
        See Dataset class for more information
        :param X: Input context
        :param states_below: Batch of partial hypotheses
        :param params: Decoding parameters
        :param ii: Decoding time-step
        :return: Network predictions at time-step ii
        """
        in_data = {}
        n_samples = states_below.shape[0]
        ##########################################
        # Choose model to use for sampling
        ##########################################
        model = self.model
        for model_input in params['model_inputs']:
            if X[model_input].shape[0] == 1:
                in_data[model_input] = np.repeat(X[model_input], n_samples, axis=0)
            else:
                in_data[model_input] = copy.copy(X[model_input])
        in_data[params['model_inputs'][params['state_below_index']]] = states_below
        ##########################################
        # Recover output identifiers
        ##########################################
        # in any case, the first output of the models must be the next words' probabilities
        output_ids_list = params['model_outputs']
        pick_idx = ii
        ##########################################
        # Apply prediction on current timestep
        ##########################################
        if params['max_batch_size'] >= n_samples:  # The model inputs beam will fit into one batch in memory
            out_data = model.predict_on_batch(in_data)
        else:  # It is possible that the model inputs don't fit into one single batch: Make one-sample-sized batches
            for i in range(n_samples):
                aux_in_data = {}
                for k, v in in_data.iteritems():
                    aux_in_data[k] = np.expand_dims(v[i], axis=0)
                predicted_out = model.predict_on_batch(aux_in_data)
                if i == 0:
                    out_data = predicted_out
                else:
                    if len(output_ids_list) > 1:
                        for iout in range(len(output_ids_list)):
                            out_data[iout] = np.vstack((out_data[iout], predicted_out[iout]))
                    else:
                        out_data = np.vstack((out_data, predicted_out))

        ##########################################
        # Get outputs
        ##########################################

        if len(output_ids_list) > 1:
            all_data = {}
            for output_id in range(len(output_ids_list)):
                all_data[output_ids_list[output_id]] = out_data[output_id]
            all_data[output_ids_list[0]] = np.array(all_data[output_ids_list[0]])[:, pick_idx, :]
        else:
            all_data = {output_ids_list[0]: np.array(out_data)[:, pick_idx, :]}
        probs = all_data[output_ids_list[0]]

        ##########################################
        # Define returned data
        ##########################################
        return probs

    def predict_cond_optimized(self, X, states_below, params, ii, prev_out, debug=False):
        """
        Returns predictions on batch given the (static) input X and the current history (states_below) at time-step ii.
        WARNING!: It's assumed that the current history (state_below) is the last input of the model!
        See Dataset class for more information
        :param debug:
        :param X: Input context
        :param states_below: Batch of partial hypotheses
        :param params: Decoding parameters
        :param ii: Decoding time-step
        :param prev_out: output from the previous timestep, which will be reused by self.model_next
        (only applicable if beam search specific models self.model_init and self.model_next models are defined)
        :return: Network predictions at time-step ii
        """
        in_data = {}
        n_samples = states_below.shape[0]

        ##########################################
        # Choose model to use for sampling
        ##########################################
        if ii == 0:
            model = self.model_init
        else:
            model = self.model_next
        ##########################################
        # Get inputs
        ##########################################
        if ii > 1:  # timestep > 1 (model_next to model_next)
            for idx, next_out_name in enumerate(self.ids_outputs_next):
                if idx == 0:
                    in_data[self.ids_inputs_next[0]] = states_below[:, -1].reshape(n_samples, -1) if params[
                        'pad_on_batch'] else states_below
                if idx > 0:  # first output must be the output probs.
                    if next_out_name in self.matchings_next_to_next.keys():
                        next_in_name = self.matchings_next_to_next[next_out_name]
                        if prev_out[idx].shape[0] == 1:
                            prev_out[idx] = np.repeat(prev_out[idx], n_samples, axis=0)
                        in_data[next_in_name] = prev_out[idx]
        elif ii == 0:  # first timestep
            for model_input in params['model_inputs']:  # [:-1]:
                if X[model_input].shape[0] == 1:
                    in_data[model_input] = np.repeat(X[model_input], n_samples, axis=0)
                else:
                    in_data[model_input] = copy.copy(X[model_input])
            in_data[params['model_inputs'][params['state_below_index']]] = states_below.reshape(n_samples, -1) if \
                params['pad_on_batch'] else states_below
        elif ii == 1:  # timestep == 1 (model_init to model_next)
            for idx, init_out_name in enumerate(self.ids_outputs_init):
                if idx == 0:
                    in_data[self.ids_inputs_next[0]] = states_below[:, -1].reshape(n_samples, -1) if params[
                        'pad_on_batch'] else states_below
                if idx > 0:  # first output must be the output probs.
                    if init_out_name in self.matchings_init_to_next.keys():
                        next_in_name = self.matchings_init_to_next[init_out_name]
                        if prev_out[idx].shape[0] == 1:
                            prev_out[idx] = np.repeat(prev_out[idx], n_samples, axis=0)
                        in_data[next_in_name] = prev_out[idx]

        if debug:
            for kk, v in in_data.iteritems():
                print 'len ' + kk + '', len(v)

        ##########################################
        # Recover output identifiers
        ##########################################
        # in any case, the first output of the models must be the next words' probabilities
        pick_idx = 0
        if ii == 0:  # optimized search model (model_init case)
            output_ids_list = self.ids_outputs_init
        else:  # optimized search model (model_next case)
            output_ids_list = self.ids_outputs_next

        ##########################################
        # Apply prediction on current timestep
        ##########################################
        if params['max_batch_size'] >= n_samples:  # The model inputs beam will fit into one batch in memory
            out_data = model.predict_on_batch(in_data)
        else:
            # It is possible that the model inputs don't fit into one single batch:
            #  Make beam_batch_size-sample-sized batches
            if debug:
                print 'n_samples', n_samples
                print 'beam_batch_size', params['beam_batch_size']
            for i in range(0, n_samples, params['beam_batch_size']):
                aux_in_data = {}
                for k, v in in_data.iteritems():
                    max_pos = min([i + params['beam_batch_size'], n_samples, len(v)])
                    if debug:
                        print k
                        print 'len', len(v)
                        print 'picked', len(range(i, max_pos))
                    aux_in_data[k] = v[i:max_pos]
                    # aux_in_data[k] = np.expand_dims(v[i], axis=0)
                if debug:
                    print 'predicting...'
                predicted_out = model.predict_on_batch(aux_in_data)
                if i == 0:
                    out_data = predicted_out
                else:
                    if len(output_ids_list) > 1:
                        for iout in range(len(output_ids_list)):
                            out_data[iout] = np.vstack((out_data[iout], predicted_out[iout]))
                    else:
                        out_data = np.vstack((out_data, predicted_out))

        ##########################################
        # Get outputs
        ##########################################

        if len(output_ids_list) > 1:
            all_data = {}
            for output_id in range(len(output_ids_list)):
                all_data[output_ids_list[output_id]] = out_data[output_id]
            all_data[output_ids_list[0]] = np.array(all_data[output_ids_list[0]])[:, pick_idx, :]
        else:
            all_data = {output_ids_list[0]: np.array(out_data)[:, pick_idx, :]}
        probs = all_data[output_ids_list[0]]

        ##########################################
        # Define returned data
        ##########################################
        return [probs, out_data]

        #    def beam_search(self, X, params, null_sym=2, debug=False):

    def beam_search_NEW(self, X, params, null_sym=2, debug=False):
        """
        Beam search method for Cond models.
        (https://en.wikibooks.org/wiki/Artificial_Intelligence/Search/Heuristic_search/Beam_search)
        The algorithm in a nutshell does the following:

        1. k = beam_size
        2. open_nodes = [[]] * k
        3. while k > 0:

            3.1. Given the inputs, get (log) probabilities for the outputs.

            3.2. Expand each open node with all possible output.

            3.3. Prune and keep the k best nodes.

            3.4. If a sample has reached the <eos> symbol:

                3.4.1. Mark it as final sample.

                3.4.2. k -= 1

            3.5. Build new inputs (state_below) and go to 1.

        4. return final_samples, final_scores

        :param debug:
        :param X: Model inputs
        :param params: Search parameters
        :param null_sym: <null> symbol
        :return: UNSORTED list of [k_best_samples, k_best_scores] (k: beam size)
        """
        n_samples_batch = len(X[params['model_inputs'][0]])
        sample_identifier_prediction = [[i] for i in range(n_samples_batch)]

        k = params['beam_size']
        samples = [[] for _ in range(n_samples_batch)]
        sample_scores = [[] for _ in range(n_samples_batch)]
        pad_on_batch = params['pad_on_batch']
        dead_k = [0] * n_samples_batch  # samples that reached eos
        live_k = [1] * n_samples_batch  # samples that did not yet reach eos
        all_live_k = sum(live_k)
        hyp_samples = [[[]] for _ in range(n_samples_batch)]
        hyp_scores = [np.zeros(1).astype('float32') for _ in range(n_samples_batch)]
        if params['pos_unk']:
            sample_alphas = [[] for _ in range(n_samples_batch)]
            hyp_alphas = [[[]] for _ in range(n_samples_batch)]

        # Create 'X_next' for initial step
        X_next = dict()
        for model_input in params['model_inputs']:
            X_next[model_input] = []
            for i_sample, live in enumerate(live_k):
                if debug:
                    print 'repeating X live', live
                X_next[model_input].append(np.repeat(np.expand_dims(X[model_input][i_sample], axis=0), 1, axis=0))
            X_next[model_input] = np.concatenate(X_next[model_input])
            if debug:
                print

        # Create 'state_below' for initial step
        # we must include an additional dimension if the input for each timestep are all the generated "words_so_far"
        if params['words_so_far']:
            if k > params['maxlen']:
                raise NotImplementedError(
                    "BEAM_SIZE can't be higher than MAX_OUTPUT_TEXT_LEN on the current implementation.")
            state_below = np.asarray([[null_sym]] * all_live_k) if pad_on_batch else np.asarray(
                [np.zeros((params['maxlen'], params['maxlen']))] * all_live_k)
        else:
            state_below = np.asarray([null_sym] * all_live_k) if pad_on_batch else np.asarray(
                [np.zeros(params['maxlen'])] * all_live_k)

        prev_out_next = None
        for ii in xrange(params['maxlen']):

            # PREDICT
            if debug:
                print 'predicting step', ii
                for kk, v in X_next.iteritems():
                    print 'len ' + kk + '', len(v)

            # for every possible live sample calc prob for every possible label
            if params['optimized_search']:  # use optimized search model if available
                [probs_all, prev_out] = self.predict_cond_optimized(X_next, state_below, params, ii, prev_out_next,
                                                                    debug=debug)
                if params['pos_unk']:
                    alphas_all = prev_out[-1][0]  # Shape: (k, n_steps)
                    prev_out = prev_out[:-1]
            else:
                probs_all = self.predict_cond(X_next, state_below, params, ii)

            # SCORE
            state_below = []
            if params['optimized_search']:
                prev_out_new = [[] for _ in prev_out]
            for pos_sample, sample_identifier in enumerate(
                    sample_identifier_prediction):  # process one sample at a time

                # Only continue if not all beam subsamples are dead for the current sample
                if dead_k[pos_sample] < k:
                    # select information only for the current sample
                    probs = probs_all[sample_identifier]
                    if params['pos_unk']:
                        alphas = alphas_all[sample_identifier]

                    # total score for every sample is sum of -log of word prb
                    cand_scores = np.array(hyp_scores[pos_sample])[:, None] - np.log(probs)
                    cand_flat = cand_scores.flatten()
                    # Find the best options by calling argsort of flatten array
                    ranks_flat = cand_flat.argsort()[:(k - dead_k[pos_sample])]
                    # Decypher flatten indices
                    voc_size = probs.shape[1]
                    trans_indices = ranks_flat / voc_size  # index of row
                    word_indices = ranks_flat % voc_size  # index of col
                    costs = cand_flat[ranks_flat]
                    # Form a beam for the next iteration
                    new_hyp_samples = []
                    new_trans_indices = []
                    new_hyp_scores = np.zeros(k - dead_k[pos_sample]).astype('float32')
                    if params['pos_unk']:
                        new_hyp_alphas = []
                    for idx, [ti, wi] in enumerate(zip(trans_indices, word_indices)):
                        new_hyp_samples.append(hyp_samples[pos_sample][ti] + [wi])
                        new_trans_indices.append(ti)
                        new_hyp_scores[idx] = copy.copy(costs[idx])
                        if params['pos_unk']:
                            new_hyp_alphas.append(hyp_alphas[pos_sample][ti] + [alphas[ti]])

                    # check the finished samples
                    new_live_k = 0
                    hyp_samples[pos_sample] = []
                    hyp_scores[pos_sample] = []
                    if params['pos_unk']:
                        hyp_alphas[pos_sample] = []
                    indices_alive = []
                    for idx in xrange(len(new_hyp_samples)):
                        if new_hyp_samples[idx][-1] == 0:  # finished sample
                            samples[pos_sample].append(new_hyp_samples[idx])
                            sample_scores[pos_sample].append(new_hyp_scores[idx])
                            if params['pos_unk']:
                                sample_alphas[pos_sample].append(new_hyp_alphas[idx])
                            dead_k[pos_sample] += 1
                        else:
                            indices_alive.append(new_trans_indices[idx])
                            new_live_k += 1
                            hyp_samples[pos_sample].append(new_hyp_samples[idx])
                            hyp_scores[pos_sample].append(new_hyp_scores[idx])
                            if params['pos_unk']:
                                hyp_alphas[pos_sample].append(new_hyp_alphas[idx])
                    hyp_scores[pos_sample] = np.array(hyp_scores[pos_sample])
                    live_k[pos_sample] = new_live_k

                    if new_live_k > 0 and dead_k[pos_sample] < k:
                        # convert chosen samples
                        state_below.append(np.asarray(hyp_samples[pos_sample], dtype='int64'))

                    # keep every remaining one
                    if live_k[pos_sample] > 0 and params['optimized_search']:
                        for idx_vars in range(len(prev_out)):
                            these_indices = np.asarray(sample_identifier_prediction[pos_sample])[indices_alive]
                            prev_out_new[idx_vars].append(np.asarray(prev_out[idx_vars][these_indices]))

            # Stop when we do not have any more samples alive
            if sum(live_k) == 0:
                break

            # Create 'X_next' for next step
            X_next = dict()
            for model_input in params['model_inputs']:
                X_next[model_input] = []
                for i_sample, live in enumerate(live_k):
                    if debug:
                        print 'repeating X live', live
                    X_next[model_input].append(
                        np.repeat(np.expand_dims(X[model_input][i_sample], axis=0), live, axis=0))
                X_next[model_input] = np.concatenate(X_next[model_input])
                if debug:
                    print

            # Create 'state_below' for next step
            state_below = np.concatenate(state_below)
            # we must include an additional dimension if the input for each timestep are all the generated words so far
            if pad_on_batch:
                state_below = np.hstack((np.zeros((state_below.shape[0], 1), dtype='int64') + null_sym, state_below))
                if params['words_so_far']:
                    state_below = np.expand_dims(state_below, axis=0)
            else:
                state_below = np.hstack((np.zeros((state_below.shape[0], 1), dtype='int64'), state_below,
                                         np.zeros((state_below.shape[0],
                                                   max(params['maxlen'] - state_below.shape[1] - 1, 0)),
                                                  dtype='int64')))

                if params['words_so_far']:
                    state_below = np.expand_dims(state_below, axis=0)
                    state_below = np.hstack((state_below,
                                             np.zeros((state_below.shape[0], params['maxlen'] - state_below.shape[1],
                                                       state_below.shape[2]))))

            # Create 'prev_out_next' for next step
            if params['optimized_search']:
                for idx_vars in range(len(prev_out)):
                    try:
                        prev_out[idx_vars] = np.concatenate(prev_out_new[idx_vars])
                    except Exception, e:
                        print len(prev_out_new[idx_vars])
                        print prev_out_new[idx_vars][0].shape
                        print prev_out_new[idx_vars][1].shape
                        print prev_out_new[idx_vars][2].shape
                        print prev_out_new[idx_vars][-2].shape
                        print prev_out_new[idx_vars][-1].shape
                        print e
                        raise Exception()

                prev_out_next = prev_out

            # Update 'sample_identifier_prediction'
            sample_identifier_prediction = []
            for i, live in zip(range(n_samples_batch), live_k):
                num_up_to_here = sum(live_k[:i])
                sample_identifier_prediction += [range(num_up_to_here, num_up_to_here + live)]

        for pos_sample, sample_identifier in enumerate(sample_identifier_prediction):  # process one sample at a time
            if live_k[pos_sample] > 0:
                for idx in xrange(live_k[pos_sample]):
                    samples[pos_sample].append(hyp_samples[pos_sample][idx])
                    sample_scores[pos_sample].append(hyp_scores[pos_sample][idx])
                    if params['pos_unk']:
                        sample_alphas[pos_sample].append(hyp_alphas[pos_sample][idx])
        if params['pos_unk']:
            return samples, sample_scores, sample_alphas
        else:
            return samples, sample_scores

            #    def beam_search_DEPRECATED(self, X, params, null_sym=2):

    def beam_search(self, X, params, return_alphas=False, eos_sym=0, null_sym=2):
        """
        Beam search method for Cond models.
        (https://en.wikibooks.org/wiki/Artificial_Intelligence/Search/Heuristic_search/Beam_search)
        The algorithm in a nutshell does the following:

        1. k = beam_size
        2. open_nodes = [[]] * k
        3. while k > 0:

            3.1. Given the inputs, get (log) probabilities for the outputs.

            3.2. Expand each open node with all possible output.

            3.3. Prune and keep the k best nodes.

            3.4. If a sample has reached the <eos> symbol:

                3.4.1. Mark it as final sample.

                3.4.2. k -= 1

            3.5. Build new inputs (state_below) and go to 1.

        4. return final_samples, final_scores

        :param return_alphas:
        :param X: Model inputs
        :param params: Search parameters
        :param eos_sym: <eos> symbol
        :param null_sym: <null> symbol
        :return: UNSORTED list of [k_best_samples, k_best_scores] (k: beam size)
        """
        k = params['beam_size']
        samples = []
        sample_scores = []
        pad_on_batch = params['pad_on_batch']
        dead_k = 0  # samples that reached eos
        live_k = 1  # samples that did not yet reach eos
        hyp_samples = [[]] * live_k
        hyp_scores = np.zeros(live_k).astype('float32')
        ret_alphas = return_alphas or params['pos_unk']
        if ret_alphas:
            sample_alphas = []
            hyp_alphas = [[]] * live_k
        if pad_on_batch:
            maxlen = int(len(X[params['dataset_inputs'][0]][0]) * params['output_max_length_depending_on_x_factor']) if \
                params['output_max_length_depending_on_x'] else params['maxlen']
            minlen = int(
                len(X[params['dataset_inputs'][0]][0]) / params['output_min_length_depending_on_x_factor'] + 1e-7) if \
                params['output_min_length_depending_on_x'] else 0
        else:
            minlen = int(np.argmax(X[params['dataset_inputs'][0]][0] == eos_sym)
                         / params['output_min_length_depending_on_x_factor'] + 1e-7) if \
                params['output_min_length_depending_on_x'] else 0

            maxlen = int(np.argmax(X[params['dataset_inputs'][0]][0] == eos_sym) * params[
                'output_max_length_depending_on_x_factor']) if \
                params['output_max_length_depending_on_x'] else params['maxlen']
            maxlen = min(params['state_below_maxlen'] - 1, maxlen)

        # we must include an additional dimension if the input for each timestep are all the generated "words_so_far"
        if params['words_so_far']:
            if k > maxlen:
                raise NotImplementedError(
                    "BEAM_SIZE can't be higher than MAX_OUTPUT_TEXT_LEN on the current implementation.")
            state_below = np.asarray([[null_sym]] * live_k) if pad_on_batch else np.asarray(
                [np.zeros((maxlen, maxlen))] * live_k)
        else:
            state_below = np.asarray([null_sym] * live_k) if pad_on_batch else \
                np.asarray([np.zeros(params['state_below_maxlen']) + null_sym] * live_k)
        prev_out = None

        for ii in xrange(maxlen):
            # for every possible live sample calc prob for every possible label
            if params['optimized_search']:  # use optimized search model if available
                [probs, prev_out] = self.predict_cond_optimized(X, state_below, params, ii, prev_out)
                if ret_alphas:
                    alphas = prev_out[-1][0]  # Shape: (k, n_steps)
                    prev_out = prev_out[:-1]
            else:
                probs = self.predict_cond(X, state_below, params, ii)
            log_probs = np.log(probs)
            if minlen > 0 and ii < minlen:
                log_probs[:, eos_sym] = -np.inf
            # total score for every sample is sum of -log of word prb
            cand_scores = np.array(hyp_scores)[:, None] - log_probs
            cand_flat = cand_scores.flatten()
            # Find the best options by calling argsort of flatten array
            ranks_flat = cand_flat.argsort()[:(k - dead_k)]
            # Decypher flatten indices
            voc_size = log_probs.shape[1]
            trans_indices = ranks_flat / voc_size  # index of row
            word_indices = ranks_flat % voc_size  # index of col
            costs = cand_flat[ranks_flat]
            best_cost = costs[0]
            # Form a beam for the next iteration
            new_hyp_samples = []
            new_trans_indices = []
            new_hyp_scores = np.zeros(k - dead_k).astype('float32')
            if ret_alphas:
                new_hyp_alphas = []
            for idx, [ti, wi] in enumerate(zip(trans_indices, word_indices)):
                if params['search_pruning']:
                    if costs[idx] < k * best_cost:
                        new_hyp_samples.append(hyp_samples[ti] + [wi])
                        new_trans_indices.append(ti)
                        new_hyp_scores[idx] = copy.copy(costs[idx])
                        if ret_alphas:
                            new_hyp_alphas.append(hyp_alphas[ti] + [alphas[ti]])
                    else:
                        dead_k += 1
                else:
                    new_hyp_samples.append(hyp_samples[ti] + [wi])
                    new_trans_indices.append(ti)
                    new_hyp_scores[idx] = copy.copy(costs[idx])
                    if ret_alphas:
                        new_hyp_alphas.append(hyp_alphas[ti] + [alphas[ti]])
            # check the finished samples
            new_live_k = 0
            hyp_samples = []
            hyp_scores = []
            hyp_alphas = []
            indices_alive = []
            for idx in xrange(len(new_hyp_samples)):
                if new_hyp_samples[idx][-1] == eos_sym:  # finished sample
                    samples.append(new_hyp_samples[idx])
                    sample_scores.append(new_hyp_scores[idx])
                    if ret_alphas:
                        sample_alphas.append(new_hyp_alphas[idx])
                    dead_k += 1
                else:
                    indices_alive.append(new_trans_indices[idx])
                    new_live_k += 1
                    hyp_samples.append(new_hyp_samples[idx])
                    hyp_scores.append(new_hyp_scores[idx])
                    if ret_alphas:
                        hyp_alphas.append(new_hyp_alphas[idx])
            hyp_scores = np.array(hyp_scores)
            live_k = new_live_k

            if new_live_k < 1:
                break
            if dead_k >= k:
                break
            state_below = np.asarray(hyp_samples, dtype='int64')

            state_below = np.hstack((np.zeros((state_below.shape[0], 1), dtype='int64') + null_sym, state_below)) \
                if pad_on_batch else \
                np.hstack((np.zeros((state_below.shape[0], 1), dtype='int64') + null_sym,
                           state_below,
                           np.zeros((state_below.shape[0],
                                     max(params['state_below_maxlen'] - state_below.shape[1] - 1, 0)), dtype='int64')))

            # we must include an additional dimension if the input for each timestep are all the generated words so far
            if params['words_so_far']:
                state_below = np.expand_dims(state_below, axis=0)

            if params['optimized_search'] and ii > 0:
                # filter next search inputs w.r.t. remaining samples
                for idx_vars in range(len(prev_out)):
                    prev_out[idx_vars] = prev_out[idx_vars][indices_alive]

        # dump every remaining one
        if live_k > 0:
            for idx in xrange(live_k):
                samples.append(hyp_samples[idx])
                sample_scores.append(hyp_scores[idx])
                if ret_alphas:
                    sample_alphas.append(hyp_alphas[idx])
        if ret_alphas:
            return samples, sample_scores, np.asarray(sample_alphas)
        else:
            return samples, sample_scores, None

    def BeamSearchNet(self, ds, parameters):
        """
        DEPRECATED, use predictBeamSearchNet() instead.
        """
        print "WARNING!: deprecated function, use predictBeamSearchNet() instead"
        return self.predictBeamSearchNet(ds, parameters)

    def predictBeamSearchNet_NEW(self, ds, parameters=None):
        """
        Approximates by beam search the best predictions of the net on the dataset splits chosen.

        The following attributes must be inserted to the model when building an optimized search model:

            * ids_inputs_init: list of input variables to model_init (must match inputs to conventional model)
            * ids_outputs_init: list of output variables of model_init (model probs must be the first output)
            * ids_inputs_next: list of input variables to model_next (previous word must be the first input)
            * ids_outputs_next: list of output variables of model_next (model probs must be the first output and
                                the number of out variables must match the number of in variables)
            * matchings_init_to_next: dictionary from 'ids_outputs_init' to 'ids_inputs_next'
            * matchings_next_to_next: dictionary from 'ids_outputs_next' to 'ids_inputs_next'

        The following attributes must be inserted to the model when building a temporally_linked model:

            * matchings_sample_to_next_sample:
            * ids_temporally_linked_inputs:

        :param ds:
        :param parameters:
        :returns predictions: dictionary with set splits as keys and matrices of predictions as values.
        """
        if parameters is None:
            parameters = dict()
        # Check input parameters and recover default values if needed
        default_params = {'batch_size': 50,
                          'n_parallel_loaders': 8,
                          'beam_size': 5,
                          'beam_batch_size': 50,
                          'normalize': True,
                          'normalization_type': None,
                          'mean_substraction': False,
                          'predict_on_sets': ['val'],
                          'maxlen': 20,
                          'n_samples': -1,
                          'model_inputs': ['source_text', 'state_below'],
                          'model_outputs': ['description'],
                          'dataset_inputs': ['source_text', 'state_below'],
                          'dataset_outputs': ['description'],
                          'alpha_factor': 1.0,
                          'sampling_type': 'max_likelihood',
                          'words_so_far': False,
                          'optimized_search': False,
                          'search_pruning': False,
                          'pos_unk': False,
                          'temporally_linked': False,
                          'link_index_id': 'link_index',
                          'state_below_index': -1,
                          'max_eval_samples': None,
                          }
        params = self.checkParameters(parameters, default_params)

        # Check if the model is ready for applying an optimized search
        if params['optimized_search']:
            if 'matchings_init_to_next' not in dir(self) or \
                            'matchings_next_to_next' not in dir(self) or \
                            'ids_inputs_init' not in dir(self) or \
                            'ids_outputs_init' not in dir(self) or \
                            'ids_inputs_next' not in dir(self) or \
                            'ids_outputs_next' not in dir(self):
                raise Exception(
                    "The following attributes must be inserted to the model when building an optimized search model:\n",
                    "- matchings_init_to_next\n",
                    "- matchings_next_to_next\n",
                    "- ids_inputs_init\n",
                    "- ids_outputs_init\n",
                    "- ids_inputs_next\n",
                    "- ids_outputs_next\n")

        # Check if the model is ready for applying a temporally_linked search
        if params['temporally_linked']:
            if 'matchings_sample_to_next_sample' not in dir(self) or \
                            'ids_temporally_linked_inputs' not in dir(self):
                raise Exception(
                    "The following attributes must be inserted to the model when building a temporally_linked model:\n",
                    "- matchings_sample_to_next_sample\n",
                    "- ids_temporally_linked_inputs\n")

        predictions = dict()
        references = []
        sources_sampling = []
        for s in params['predict_on_sets']:
            print
            logging.info("<<< Predicting outputs of " + s + " set >>>")

            # TODO: enable 'train' sampling on temporally-linked models
            if params['temporally_linked'] and s == 'train':
                logging.info('Sampling is currently not implemented on the "train" set for temporally-linked models.')
                data_gen = -1
                data_gen_instance = -1
            else:

                assert len(params['model_inputs']) > 0, 'We need at least one input!'
                if not params['optimized_search']:  # use optimized search model if available
                    assert not params['pos_unk'], 'PosUnk is not supported with non-optimized beam search methods'

                params['pad_on_batch'] = ds.pad_on_batch[params['dataset_inputs'][params['state_below_index']]]
                if params['temporally_linked']:
                    previous_outputs = {}  # variable for storing previous outputs if using a temporally-linked model
                    for input_id in self.ids_temporally_linked_inputs:
                        previous_outputs[input_id] = dict()
                        previous_outputs[input_id][-1] = [ds.extra_words['<null>']]

                # Calculate how many iterations are we going to perform
                if params['n_samples'] < 1:
                    if params['max_eval_samples'] is not None:
                        n_samples = min(eval("ds.len_" + s), params['max_eval_samples'])
                    else:
                        n_samples = eval("ds.len_" + s)
                    num_iterations = int(math.ceil(float(n_samples) / params['batch_size']))
                    n_samples = min(eval("ds.len_" + s), num_iterations * params['batch_size'])

                    # Prepare data generator: We won't use an Homogeneous_Data_Batch_Generator here
                    data_gen_instance = Data_Batch_Generator(s, self, ds, num_iterations,
                                                             batch_size=params['batch_size'],
                                                             normalization=params['normalize'],
                                                             normalization_type=params['normalization_type'],
                                                             data_augmentation=False,
                                                             mean_substraction=params['mean_substraction'],
                                                             predict=True)
                    data_gen = data_gen_instance.generator()
                else:
                    n_samples = params['n_samples']
                    num_iterations = int(math.ceil(float(n_samples) / params['batch_size']))

                    # Prepare data generator: We won't use an Homogeneous_Data_Batch_Generator here
                    data_gen_instance = Data_Batch_Generator(s, self, ds, num_iterations,
                                                             batch_size=params['batch_size'],
                                                             normalization=params['normalize'],
                                                             normalization_type=params['normalization_type'],
                                                             data_augmentation=False,
                                                             mean_substraction=params['mean_substraction'],
                                                             predict=False,
                                                             random_samples=n_samples,
                                                             temporally_linked=params['temporally_linked'])
                    data_gen = data_gen_instance.generator()

                if params['n_samples'] > 0:
                    references = []
                    sources_sampling = []
                best_samples = []
                if params['pos_unk']:
                    best_alphas = []
                    sources = []

                total_cost = 0
                sampled = 0
                start_time = time.time()
                eta = -1
                for _ in range(num_iterations):
                    data = data_gen.next()
                    X = dict()
                    if params['n_samples'] > 0:
                        s_dict = {}
                        for input_id in params['model_inputs']:
                            X[input_id] = data[0][input_id]
                            s_dict[input_id] = X[input_id]
                        sources_sampling.append(s_dict)

                        Y = dict()
                        for output_id in params['model_outputs']:
                            Y[output_id] = data[1][output_id]
                    else:
                        s_dict = {}
                        for input_id in params['model_inputs']:
                            X[input_id] = data[input_id]
                            if params['pos_unk']:
                                s_dict[input_id] = X[input_id]
                        if params['pos_unk'] and not eval('ds.loaded_raw_' + s + '[0]'):
                            sources.append(s_dict)

                    # Count processed samples
                    n_samples_batch = len(X[params['model_inputs'][0]])
                    sys.stdout.write('\r')
                    sys.stdout.write("Sampling %d/%d  -  ETA: %ds " % (sampled + n_samples_batch, n_samples, int(eta)))
                    sys.stdout.flush()
                    x = dict()

                    # Prepare data if using temporally-linked input
                    for input_id in params['model_inputs']:
                        if params['temporally_linked'] and input_id in self.ids_temporally_linked_inputs:
                            for i in range(n_samples_batch):
                                link = int(X[params['link_index_id']][i])
                                if link not in previous_outputs[input_id].keys():
                                    # input to current sample was not processed yet
                                    link = -1
                                prev_x = [ds.vocabulary[input_id]['idx2words'][w] for w in
                                          previous_outputs[input_id][link]]
                                in_val = ds.loadText([' '.join(prev_x)], ds.vocabulary[input_id],
                                                     ds.max_text_len[input_id][s],
                                                     ds.text_offset[input_id],
                                                     fill=ds.fill_text[input_id],
                                                     pad_on_batch=ds.pad_on_batch[input_id],
                                                     words_so_far=ds.words_so_far[input_id],
                                                     loading_X=True)[0]
                                if input_id in x.keys():
                                    x[input_id] = np.concatenate((x[input_id], in_val))
                                else:
                                    x[input_id] = in_val
                        else:
                            x[input_id] = np.array(X[input_id])

                    # Apply beam search
                    samples_all, scores_all, alphas_all = self.beam_search(x, params, null_sym=ds.extra_words['<null>'])

                    # Recover most probable output for each sample
                    for i_sample in range(n_samples_batch):
                        samples = samples_all[i_sample]
                        scores = scores_all[i_sample]
                        if params['pos_unk']:
                            alphas = alphas_all[i_sample]

                        if params['normalize']:
                            counts = [len(sample) ** params['alpha_factor'] for sample in samples]
                            scores = [co / cn for co, cn in zip(scores, counts)]
                        best_score = np.argmin(scores)
                        best_sample = samples[best_score]
                        best_samples.append(best_sample)
                        if params['pos_unk']:
                            best_alphas.append(np.asarray(alphas[best_score]))
                        total_cost += scores[best_score]
                        eta = (n_samples - sampled + i_sample + 1) * (time.time() - start_time) / (
                            sampled + i_sample + 1)
                        if params['n_samples'] > 0:
                            for output_id in params['model_outputs']:
                                references.append(Y[output_id][i_sample])

                        # store outputs for temporally-linked models
                        if params['temporally_linked']:
                            first_idx = max(0, data_gen_instance.first_idx)
                            # TODO: Make it more general
                            for (output_id, input_id) in self.matchings_sample_to_next_sample.iteritems():
                                # Get all words previous to the padding
                                previous_outputs[input_id][first_idx + sampled + i_sample] = best_sample[:sum(
                                    [int(elem > 0) for elem in best_sample])]

                    sampled += n_samples_batch

                sys.stdout.write('Total cost of the translations: %f \t Average cost of the translations: %f\n' % (
                    total_cost, total_cost / n_samples))
                sys.stdout.write('The sampling took: %f secs (Speed: %f sec/sample)\n' % ((time.time() - start_time), (
                    time.time() - start_time) / n_samples))

                sys.stdout.flush()

                if params['pos_unk']:
                    if eval('ds.loaded_raw_' + s + '[0]'):
                        sources = file2list(eval('ds.X_raw_' + s + '["raw_' + params['model_inputs'][0] + '"]'),
                                            stripfile=False)
                    predictions[s] = (np.asarray(best_samples), np.asarray(best_alphas), sources)
                else:
                    predictions[s] = np.asarray(best_samples)
        del data_gen
        del data_gen_instance
        if params['n_samples'] < 1:
            return predictions
        else:
            return predictions, references, sources_sampling

            #    def predictBeamSearchNet_DEPRECATED(self, ds, parameters={}):

    def predictBeamSearchNet(self, ds, parameters=None):
        """
        Approximates by beam search the best predictions of the net on the dataset splits chosen.

        The following attributes must be inserted to the model when building an optimized search model:

            * ids_inputs_init: list of input variables to model_init (must match inputs to conventional model)
            * ids_outputs_init: list of output variables of model_init (model probs must be the first output)
            * ids_inputs_next: list of input variables to model_next (previous word must be the first input)
            * ids_outputs_next: list of output variables of model_next (model probs must be the first output and
                                the number of out variables must match the number of in variables)
            * matchings_init_to_next: dictionary from 'ids_outputs_init' to 'ids_inputs_next'
            * matchings_next_to_next: dictionary from 'ids_outputs_next' to 'ids_inputs_next'

        The following attributes must be inserted to the model when building a temporally_linked model:

            * matchings_sample_to_next_sample:
            * ids_temporally_linked_inputs:

        :param ds:
        :param parameters:
        :returns predictions: dictionary with set splits as keys and matrices of predictions as values.
        """
        if parameters is None:
            parameters = dict()
        # Check input parameters and recover default values if needed
        default_params = {'max_batch_size': 50,
                          'n_parallel_loaders': 8,
                          'beam_size': 5,
                          'beam_batch_size': 50,
                          'normalize': True,
                          'normalization_type': None,
                          'mean_substraction': False,
                          'predict_on_sets': ['val'],
                          'maxlen': 20,
                          'n_samples': -1,
                          'model_inputs': ['source_text', 'state_below'],
                          'model_outputs': ['description'],
                          'dataset_inputs': ['source_text', 'state_below'],
                          'dataset_outputs': ['description'],
                          'sampling_type': 'max_likelihood',
                          'words_so_far': False,
                          'optimized_search': False,
                          'search_pruning': False,
                          'pos_unk': False,
                          'temporally_linked': False,
                          'link_index_id': 'link_index',
                          'state_below_index': -1,
                          'state_below_maxlen': -1,
                          'max_eval_samples': None,
                          'normalize_probs': False,
                          'alpha_factor': 0.0,
                          'coverage_penalty': False,
                          'length_penalty': False,
                          'length_norm_factor': 0.0,
                          'coverage_norm_factor': 0.0,
                          'output_max_length_depending_on_x': False,
                          'output_max_length_depending_on_x_factor': 3,
                          'output_min_length_depending_on_x': False,
                          'output_min_length_depending_on_x_factor': 2
                          }

        params = self.checkParameters(parameters, default_params)
        # Check if the model is ready for applying an optimized search
        if params['optimized_search']:
            if 'matchings_init_to_next' not in dir(self) or \
                            'matchings_next_to_next' not in dir(self) or \
                            'ids_inputs_init' not in dir(self) or \
                            'ids_outputs_init' not in dir(self) or \
                            'ids_inputs_next' not in dir(self) or \
                            'ids_outputs_next' not in dir(self):
                raise Exception(
                    "The following attributes must be inserted to the model when building an optimized search model:\n",
                    "- matchings_init_to_next\n",
                    "- matchings_next_to_next\n",
                    "- ids_inputs_init\n",
                    "- ids_outputs_init\n",
                    "- ids_inputs_next\n",
                    "- ids_outputs_next\n")

        # Check if the model is ready for applying a temporally_linked search
        if params['temporally_linked']:
            if 'matchings_sample_to_next_sample' not in dir(self) or \
                            'ids_temporally_linked_inputs' not in dir(self):
                raise Exception(
                    "The following attributes must be inserted to the model when building a temporally_linked model:\n",
                    "- matchings_sample_to_next_sample\n",
                    "- ids_temporally_linked_inputs\n")
        predictions = dict()
        references = []
        sources_sampling = []
        for s in params['predict_on_sets']:
            print
            logging.info("<<< Predicting outputs of " + s + " set >>>")

            # TODO: enable 'train' sampling on temporally-linked models
            if params['temporally_linked'] and s == 'train':
                logging.info('Sampling is currently not implemented on the "train" set for temporally-linked models.')
                data_gen = -1
                data_gen_instance = -1
            else:
                assert len(params['model_inputs']) > 0, 'We need at least one input!'
                if not params['optimized_search']:  # use optimized search model if available
                    assert not params['pos_unk'], 'PosUnk is not supported with non-optimized beam search methods'

                params['pad_on_batch'] = ds.pad_on_batch[params['dataset_inputs'][params['state_below_index']]]

                if params['temporally_linked']:
                    previous_outputs = {}  # variable for storing previous outputs if using a temporally-linked model
                    for input_id in self.ids_temporally_linked_inputs:
                        previous_outputs[input_id] = dict()
                        previous_outputs[input_id][-1] = [ds.extra_words['<null>']]

                # Calculate how many iterations are we going to perform
                if params['n_samples'] < 1:
                    if params['max_eval_samples'] is not None:
                        n_samples = min(eval("ds.len_" + s), params['max_eval_samples'])
                    else:
                        n_samples = eval("ds.len_" + s)

                    num_iterations = int(math.ceil(float(n_samples)))  # / params['max_batch_size']))
                    n_samples = min(eval("ds.len_" + s), num_iterations)  # * params['batch_size'])
                    # Prepare data generator: We won't use an Homogeneous_Data_Batch_Generator here
                    data_gen_instance = Data_Batch_Generator(s, self, ds, num_iterations,
                                                             batch_size=1,
                                                             normalization=params['normalize'],
                                                             normalization_type=params['normalization_type'],
                                                             data_augmentation=False,
                                                             mean_substraction=params['mean_substraction'],
                                                             predict=True)
                    data_gen = data_gen_instance.generator()
                else:
                    n_samples = params['n_samples']
                    num_iterations = int(math.ceil(float(n_samples)))  # / params['batch_size']))

                    # Prepare data generator: We won't use an Homogeneous_Data_Batch_Generator here
                    data_gen_instance = Data_Batch_Generator(s, self, ds, num_iterations,
                                                             batch_size=1,
                                                             normalization=params['normalize'],
                                                             normalization_type=params['normalization_type'],
                                                             data_augmentation=False,
                                                             mean_substraction=params['mean_substraction'],
                                                             predict=False,
                                                             random_samples=n_samples,
                                                             temporally_linked=params['temporally_linked'])
                    data_gen = data_gen_instance.generator()

                if params['n_samples'] > 0:
                    references = []
                    sources_sampling = []
                best_samples = []
                if params['pos_unk']:
                    best_alphas = []
                    sources = []

                total_cost = 0
                sampled = 0
                start_time = time.time()
                eta = -1
                for j in range(num_iterations):
                    data = data_gen.next()
                    X = dict()
                    if params['n_samples'] > 0:
                        s_dict = {}
                        for input_id in params['model_inputs']:
                            X[input_id] = data[0][input_id]
                            s_dict[input_id] = X[input_id]
                        sources_sampling.append(s_dict)

                        Y = dict()
                        for output_id in params['model_outputs']:
                            Y[output_id] = data[1][output_id]
                    else:
                        s_dict = {}
                        for input_id in params['model_inputs']:
                            X[input_id] = data[input_id]
                            if params['pos_unk']:
                                s_dict[input_id] = X[input_id]
                        if params['pos_unk'] and not eval('ds.loaded_raw_' + s + '[0]'):
                            sources.append(s_dict)

                    for i in range(len(X[params['model_inputs'][0]])):  # process one sample at a time
                        sampled += 1
                        sys.stdout.write('\r')
                        sys.stdout.write("Sampling %d/%d  -  ETA: %ds " % (sampled, n_samples, int(eta)))
                        sys.stdout.flush()
                        x = dict()

                        for input_id in params['model_inputs']:
                            if params['temporally_linked'] and input_id in self.ids_temporally_linked_inputs:
                                link = int(X[params['link_index_id']][i])
                                if link not in previous_outputs[input_id].keys():
                                    # input to current sample was not processed yet
                                    link = -1
                                prev_x = [ds.vocabulary[input_id]['idx2words'][w] for w in
                                          previous_outputs[input_id][link]]
                                x[input_id] = ds.loadText([' '.join(prev_x)], ds.vocabulary[input_id],
                                                          ds.max_text_len[input_id][s],
                                                          ds.text_offset[input_id],
                                                          fill=ds.fill_text[input_id],
                                                          pad_on_batch=ds.pad_on_batch[input_id],
                                                          words_so_far=ds.words_so_far[input_id],
                                                          loading_X=True)[0]
                            else:
                                x[input_id] = np.asarray([X[input_id][i]])
                        samples, scores, alphas = self.beam_search(x,
                                                                   params,
                                                                   eos_sym=ds.extra_words['<pad>'],
                                                                   null_sym=ds.extra_words['<null>'],
                                                                   return_alphas=params['coverage_penalty'])

                        if params['length_penalty'] or params['coverage_penalty']:
                            if params['length_penalty']:
                                length_penalties = [((5 + len(sample)) ** params['length_norm_factor']
                                                     / (5 + 1) ** params['length_norm_factor'])
                                                    # this 5 is a magic number by Google...
                                                    for sample in samples]
                            else:
                                length_penalties = [1.0 for _ in samples]

                            if params['coverage_penalty']:
                                coverage_penalties = []
                                for k, sample in enumerate(samples):
                                    # We assume that source sentences are at the first position of x
                                    x_sentence = x[params['model_inputs'][0]][0]
                                    alpha = np.asarray(alphas[k])
                                    cp_penalty = 0.0
                                    for cp_i in range(len(x_sentence)):
                                        att_weight = 0.0
                                        for cp_j in range(len(sample)):
                                            att_weight += alpha[cp_j, cp_i]
                                        cp_penalty += np.log(min(att_weight, 1.0))
                                    coverage_penalties.append(params['coverage_norm_factor'] * cp_penalty)
                            else:
                                coverage_penalties = [0.0 for _ in samples]
                            scores = [co / lp + cp for co, lp, cp in zip(scores, length_penalties, coverage_penalties)]

                        elif params['normalize_probs']:
                            counts = [len(sample) ** params['alpha_factor'] for sample in samples]
                            scores = [co / cn for co, cn in zip(scores, counts)]

                        best_score = np.argmin(scores)
                        best_sample = samples[best_score]
                        best_samples.append(best_sample)
                        if params['pos_unk']:
                            best_alphas.append(np.asarray(alphas[best_score]))
                        total_cost += scores[best_score]
                        eta = (n_samples - sampled) * (time.time() - start_time) / sampled
                        if params['n_samples'] > 0:
                            for output_id in params['model_outputs']:
                                references.append(Y[output_id][i])

                        # store outputs for temporally-linked models
                        if params['temporally_linked']:
                            first_idx = max(0, data_gen_instance.first_idx)
                            # TODO: Make it more general
                            for (output_id, input_id) in self.matchings_sample_to_next_sample.iteritems():
                                # Get all words previous to the padding
                                previous_outputs[input_id][first_idx + sampled - 1] = best_sample[:sum(
                                    [int(elem > 0) for elem in best_sample])]

                sys.stdout.write('\n Total cost of the translations: %f \t Average cost of the translations: %f\n' % (
                    total_cost, total_cost / n_samples))
                sys.stdout.write('The sampling took: %f secs (Speed: %f sec/sample)\n' % ((time.time() - start_time), (
                    time.time() - start_time) / n_samples))

                sys.stdout.flush()

                if params['pos_unk']:
                    if eval('ds.loaded_raw_' + s + '[0]'):
                        sources = file2list(eval('ds.X_raw_' + s + '["raw_' + params['model_inputs'][0] + '"]'),
                                            stripfile=False)
                    predictions[s] = (np.asarray(best_samples), best_alphas, sources)
                else:
                    predictions[s] = np.asarray(best_samples)
        del data_gen
        del data_gen_instance
        if params['n_samples'] < 1:
            return predictions
        else:
            return predictions, references, sources_sampling

<<<<<<< HEAD
    def predictNet(self, ds, parameters=None, postprocess_fun=None, return_inputs=False):
=======
    def predictNet(self, ds, parameters=None, postprocess_fun=None):
>>>>>>> b21feaa3
        """
            Returns the predictions of the net on the dataset splits chosen. The input 'parameters' is a dict()
            which may contain the following parameters:

            Additional parameters:
            :param ds:
            :param parameters:
            :param postprocess_fun : post-processing function applied to all predictions before returning the result.
                                    The output of the function must be a list of results, one per sample.
                                    If postprocess_fun is a list, the second element will be used as an extra
                                     input to the function.
<<<<<<< HEAD
            :param return_inputs: Return inputs.
=======
>>>>>>> b21feaa3
            :returns predictions: dictionary with set splits as keys and matrices of predictions as values.
        """
        if parameters is None:
            parameters = dict()
        # Check input parameters and recover default values if needed
        default_params = {'max_batch_size': 50,
                          'n_parallel_loaders': 8,
                          'normalize': True,
                          'normalization_type': None,
                          'mean_substraction': False,
                          'n_samples': None,
                          'init_sample': -1,
                          'final_sample': -1,
                          'verbose': 1,
                          'predict_on_sets': ['val'],
<<<<<<< HEAD
                          'max_eval_samples': None,
                          'pos_unk': False
=======
                          'max_eval_samples': None
>>>>>>> b21feaa3
                          }
        params = self.checkParameters(parameters, default_params)
        predictions = dict()
        for s in params['predict_on_sets']:
            predictions[s] = []
<<<<<<< HEAD
            if return_inputs:
                inputs = []
=======
>>>>>>> b21feaa3
            if params['verbose'] > 0:
                print
                logging.info("<<< Predicting outputs of " + s + " set >>>")
            # Calculate how many iterations are we going to perform
            if params['n_samples'] is None:
                if params['init_sample'] > -1 and params['final_sample'] > -1:
                    n_samples = params['final_sample'] - params['init_sample']
                else:
                    n_samples = eval("ds.len_" + s)
<<<<<<< HEAD
                num_iterations = int(math.ceil(float(n_samples) / params['max_batch_size']))
                n_samples = min(eval("ds.len_" + s), num_iterations * params['max_batch_size'])
=======
                num_iterations = int(math.ceil(float(n_samples) / params['batch_size']))
                n_samples = min(eval("ds.len_" + s), num_iterations * params['batch_size'])
>>>>>>> b21feaa3

                # Prepare data generator
                data_gen = Data_Batch_Generator(s,
                                                self,
                                                ds,
                                                num_iterations,
                                                batch_size=params['max_batch_size'],
                                                normalization=params['normalize'],
                                                normalization_type=params['normalization_type'],
                                                data_augmentation=False,
                                                mean_substraction=params['mean_substraction'],
                                                init_sample=params['init_sample'],
                                                final_sample=params['final_sample'],
                                                predict=True).generator()

            else:
                n_samples = params['n_samples']
                num_iterations = int(math.ceil(float(n_samples) / params['max_batch_size']))
                # Prepare data generator
                data_gen = Data_Batch_Generator(s,
                                                self,
                                                ds,
                                                num_iterations,
                                                batch_size=params['max_batch_size'],
                                                normalization=params['normalize'],
                                                normalization_type=params['normalization_type'],
                                                data_augmentation=False,
                                                mean_substraction=params['mean_substraction'],
                                                predict=True,
                                                random_samples=n_samples).generator()
            # Predict on model
<<<<<<< HEAD
            if postprocess_fun is None and not return_inputs:
=======
            if postprocess_fun is None:
>>>>>>> b21feaa3
                if int(keras.__version__.split('.')[0]) == 1:
                    # Keras version 1.x
                    out = self.model.predict_generator(data_gen,
                                                       val_samples=n_samples,
                                                       max_q_size=params['n_parallel_loaders'],
                                                       nb_worker=1,  # params['n_parallel_loaders'],
                                                       pickle_safe=False)
                else:
                    # Keras version 2.x
                    out = self.model.predict_generator(data_gen,
                                                       num_iterations,
                                                       max_queue_size=params['n_parallel_loaders'],
                                                       workers=1,  # params['n_parallel_loaders'],
                                                       verbose=params['verbose'])
                predictions[s] = out
            else:
                processed_samples = 0
                start_time = time.time()
                while processed_samples < n_samples:

                    batch_inputs = data_gen.next()
                    out = self.model.predict_on_batch(batch_inputs)
                    if postprocess_fun is not None:
                        # Apply post-processing function
                        if isinstance(postprocess_fun, list):
                            last_processed = min(processed_samples + params['max_batch_size'], n_samples)
                            out = postprocess_fun[0](out, postprocess_fun[1][processed_samples:last_processed])
                        else:
                            out = postprocess_fun(out)

                    predictions[s] += [out]

                    if return_inputs:
                        inputs += [batch_inputs]

                    # Show progress
                    processed_samples += params['max_batch_size']
                    if processed_samples > n_samples:
                        processed_samples = n_samples
                    eta = (n_samples - processed_samples) * (time.time() - start_time) / processed_samples
                    sys.stdout.write('\r')
                    sys.stdout.write("Predicting %d/%d  -  ETA: %ds " % (processed_samples, n_samples, int(eta)))
                    sys.stdout.flush()

        if return_inputs:
            return predictions, inputs
        else:
            return predictions

    def predictOnBatch(self, X, in_name=None, out_name=None, expand=False):
        """
            Applies a forward pass and returns the predicted values.
        """
        # Get desired input
        if in_name:
            X = copy.copy(X[in_name])

        # Expand input dimensions to 4
        if expand:
            while len(X.shape) < 4:
                X = np.expand_dims(X, axis=1)

        X = self.prepareData(X, None)[0]

        # Apply forward pass for prediction
        predictions = self.model.predict_on_batch(X)

        # Select output if indicated
        if isinstance(self.model, Model):  # Graph
            if out_name:
                predictions = predictions[out_name]
        elif isinstance(self.model, Sequential):  # Sequential
            predictions = predictions[0]

        return predictions

    # ------------------------------------------------------- #
    #       SCORING FUNCTIONS
    #           Functions for making scoring (x, y) samples
    # ------------------------------------------------------- #

    def score_cond_model(self, X, Y, params, null_sym=2):
        """
        Scoring for Cond models.
        :param X: Model inputs
        :param Y: Model outputs
        :param params: Search parameters
        :param null_sym: <null> symbol
        :return: UNSORTED list of [k_best_samples, k_best_scores] (k: beam size)
        """
        # we must include an additional dimension if the input for each timestep are all the generated "words_so_far"
        pad_on_batch = params['pad_on_batch']
        score = 0.0
        if params['words_so_far']:
            state_below = np.asarray([[null_sym]]) \
                if pad_on_batch else np.asarray([np.zeros((params['maxlen'], params['maxlen']))])
        else:
            state_below = np.asarray([null_sym]) \
                if pad_on_batch else np.asarray([np.zeros(params['maxlen'])])

        prev_out = None
        for ii in xrange(len(Y)):
            # for every possible live sample calc prob for every possible label
            if params['optimized_search']:  # use optimized search model if available
                [probs, prev_out, _] = self.predict_cond_optimized(X, state_below, params, ii, prev_out)
            else:
                probs = self.predict_cond(X, state_below, params, ii)
            # total score for every sample is sum of -log of word prb
            score -= np.log(probs[0, int(Y[ii])])
            state_below = np.asarray([Y[:ii]], dtype='int64')
            # we must include an additional dimension if the input for each timestep are all the generated words so far
            if pad_on_batch:
                state_below = np.hstack((np.zeros((state_below.shape[0], 1), dtype='int64') + null_sym, state_below))
                if params['words_so_far']:
                    state_below = np.expand_dims(state_below, axis=0)
            else:
                state_below = np.hstack((np.zeros((state_below.shape[0], 1), dtype='int64'), state_below,
                                         np.zeros((state_below.shape[0],
                                                   max(params['maxlen'] - state_below.shape[1] - 1, 0)),
                                                  dtype='int64')))

                if params['words_so_far']:
                    state_below = np.expand_dims(state_below, axis=0)
                    state_below = np.hstack((state_below,
                                             np.zeros((state_below.shape[0], params['maxlen'] - state_below.shape[1],
                                                       state_below.shape[2]))))

            if params['optimized_search'] and ii > 0:
                # filter next search inputs w.r.t. remaining samples
                for idx_vars in range(len(prev_out)):
                    prev_out[idx_vars] = prev_out[idx_vars]

        return score

    def scoreNet(self):
        """
        Approximates by beam search the best predictions of the net on the dataset splits chosen.
        Params from config that affect the search process:
            * batch_size: size of the batch
            * n_parallel_loaders: number of parallel data batch loaders
            * normalization: apply data normalization on images/features or not (only if using images/features as input)
            * mean_substraction: apply mean data normalization on images or not (only if using images as input)
            * predict_on_sets: list of set splits for which we want to extract the predictions ['train', 'val', 'test']
            * optimized_search: boolean indicating if the used model has the optimized Beam Search implemented
             (separate self.model_init and self.model_next models for reusing the information from previous timesteps).

        The following attributes must be inserted to the model when building an optimized search model:

            * ids_inputs_init: list of input variables to model_init (must match inputs to conventional model)
            * ids_outputs_init: list of output variables of model_init (model probs must be the first output)
            * ids_inputs_next: list of input variables to model_next (previous word must be the first input)
            * ids_outputs_next: list of output variables of model_next (model probs must be the first output and
                                the number of out variables must match the number of in variables)
            * matchings_init_to_next: dictionary from 'ids_outputs_init' to 'ids_inputs_next'
            * matchings_next_to_next: dictionary from 'ids_outputs_next' to 'ids_inputs_next'

        :returns predictions: dictionary with set splits as keys and matrices of predictions as values.
        """

        # Check input parameters and recover default values if needed
        default_params = {'batch_size': 50,
                          'n_parallel_loaders': 8,
                          'beam_size': 5,
                          'normalize': True,
                          'normalization_type': None,
                          'mean_substraction': False,
                          'predict_on_sets': ['val'],
                          'maxlen': 20,
                          'n_samples': -1,
                          'model_inputs': ['source_text', 'state_below'],
                          'model_outputs': ['description'],
                          'dataset_inputs': ['source_text', 'state_below'],
                          'dataset_outputs': ['description'],
                          'alpha_factor': 1.0,
                          'sampling_type': 'max_likelihood',
                          'words_so_far': False,
                          'optimized_search': False,
                          'state_below_index': -1,
                          'output_text_index': 0,
                          'pos_unk': False
                          }
        params = self.checkParameters(self.params, default_params)

        scores_dict = dict()

        for s in params['predict_on_sets']:
            logging.info("<<< Scoring outputs of " + s + " set >>>")
            assert len(params['model_inputs']) > 0, 'We need at least one input!'
            if not params['optimized_search']:  # use optimized search model if available
                assert not params['pos_unk'], 'PosUnk is not supported with non-optimized beam search methods'
            params['pad_on_batch'] = self.dataset.pad_on_batch[params['dataset_inputs'][-1]]
            # Calculate how many iterations are we going to perform
            n_samples = eval("self.dataset.len_" + s)
            num_iterations = int(math.ceil(float(n_samples) / params['batch_size']))

            # Prepare data generator: We won't use an Homogeneous_Data_Batch_Generator here
            # TODO: We prepare data as model 0... Different data preparators for each model?
            data_gen = Data_Batch_Generator(s,
                                            self.models[0],
                                            self.dataset,
                                            num_iterations,
                                            shuffle=False,
                                            batch_size=params['batch_size'],
                                            normalization=params['normalize'],
                                            normalization_type=params['normalization_type'],
                                            data_augmentation=False,
                                            mean_substraction=params['mean_substraction'],
                                            predict=False).generator()
            sources_sampling = []
            scores = []
            total_cost = 0
            sampled = 0
            start_time = time.time()
            eta = -1
            for j in range(num_iterations):
                data = data_gen.next()
                X = dict()
                s_dict = {}
                for input_id in params['model_inputs']:
                    X[input_id] = data[0][input_id]
                    s_dict[input_id] = X[input_id]
                sources_sampling.append(s_dict)

                Y = dict()
                for output_id in params['model_outputs']:
                    Y[output_id] = data[1][output_id]

                for i in range(len(X[params['model_inputs'][0]])):
                    sampled += 1
                    sys.stdout.write('\r')
                    sys.stdout.write("Scored %d/%d  -  ETA: %ds " % (sampled, n_samples, int(eta)))
                    sys.stdout.flush()
                    x = dict()

                    for input_id in params['model_inputs']:
                        x[input_id] = np.asarray([X[input_id][i]])
                    y = self.models[0].one_hot_2_indices([Y[params['dataset_outputs'][params['output_text_index']]][i]],
                                                         pad_sequences=True, verbose=0)[0]
                    score = self.score_cond_model(x, y, params, null_sym=self.dataset.extra_words['<null>'])
                    if params['normalize']:
                        counts = float(len(y) ** params['alpha_factor'])
                        score /= counts
                    scores.append(score)
                    total_cost += score
                    eta = (n_samples - sampled) * (time.time() - start_time) / sampled

            sys.stdout.write('Total cost of the translations: %f \t '
                             'Average cost of the translations: %f\n' % (total_cost, total_cost / n_samples))
            sys.stdout.write('The scoring took: %f secs (Speed: %f sec/sample)\n' %
                             ((time.time() - start_time), (time.time() - start_time) / n_samples))

            sys.stdout.flush()
            scores_dict[s] = scores
        return scores_dict

    # ------------------------------------------------------- #
    #       DECODING FUNCTIONS
    #           Functions for decoding predictions
    # ------------------------------------------------------- #

    @staticmethod
    def sample(a, temperature=1.0):
        """
        Helper function to sample an index from a probability array
        :param a: Probability array
        :param temperature: The higher, the flatter probabilities. Hence more random outputs.
        :return:
        """

        print "WARNING!: deprecated function, use utils.sample() instead"
        return sample(a, temperature=temperature)

    @staticmethod
    def sampling(scores, sampling_type='max_likelihood', temperature=1.0):
        """
        Sampling words (each sample is drawn from a categorical distribution).
        Or picks up words that maximize the likelihood.
        :param scores: array of size #samples x #classes;
        every entry determines a score for sample i having class j
        :param sampling_type:
        :param temperature: Temperature for the predictions. The higher, the flatter probabilities.
                            Hence more random outputs.
        :return: set of indices chosen as output, a vector of size #samples
        """
        print "WARNING!: deprecated function, use utils.sampling() instead"
        return sampling(scores, sampling_type=sampling_type, temperature=temperature)

    @staticmethod
    def decode_predictions(preds, temperature, index2word, sampling_type, verbose=0):
        """
        Decodes predictions
        :param preds: Predictions codified as the output of a softmax activation function.
        :param temperature: Temperature for sampling.
        :param index2word: Mapping from word indices into word characters.
        :param sampling_type: 'max_likelihood' or 'multinomial'.
        :param verbose: Verbosity level, by default 0.
        :return: List of decoded predictions.
        """
        print "WARNING!: deprecated function, use utils.decode_predictions() instead"
        return decode_predictions(preds, temperature, index2word, sampling_type, verbose=verbose)

    @staticmethod
    def replace_unknown_words(src_word_seq, trg_word_seq, hard_alignment, unk_symbol,
                              heuristic=0, mapping=None, verbose=0):
        """
        Replaces unknown words from the target sentence according to some heuristic.
        Borrowed from: https://github.com/sebastien-j/LV_groundhog/blob/master/experiments/nmt/replace_UNK.py
        :param src_word_seq: Source sentence words
        :param trg_word_seq: Hypothesis words
        :param hard_alignment: Target-Source alignments
        :param unk_symbol: Symbol in trg_word_seq to replace
        :param heuristic: Heuristic (0, 1, 2)
        :param mapping: External alignment dictionary
        :param verbose: Verbosity level
        :return: trg_word_seq with replaced unknown words
        """
        print "WARNING!: deprecated function, use utils.replace_unknown_words() instead"
        return replace_unknown_words(src_word_seq, trg_word_seq, hard_alignment, unk_symbol,
                                     heuristic=heuristic, mapping=mapping, verbose=verbose)

    @staticmethod
    def decode_predictions_beam_search(preds, index2word, alphas=None, heuristic=0,
                                       x_text=None, unk_symbol='<unk>', pad_sequences=False,
                                       mapping=None, verbose=0):
        """
        Decodes predictions from the BeamSearch method.
        :param alphas:
        :param heuristic:
        :param x_text:
        :param unk_symbol:
        :param mapping:
        :param preds: Predictions codified as word indices.
        :param index2word: Mapping from word indices into word characters.
        :param pad_sequences: Whether we should make a zero-pad on the input sequence.
        :param verbose: Verbosity level, by default 0.
        :return: List of decoded predictions
        """
        print "WARNING!: deprecated function, use utils.decode_predictions_beam_search() instead"
        return decode_predictions_beam_search(preds, index2word, alphas=alphas, heuristic=heuristic,
                                              x_text=x_text, unk_symbol=unk_symbol, pad_sequences=pad_sequences,
                                              mapping=mapping, verbose=verbose)

    @staticmethod
    def one_hot_2_indices(preds, pad_sequences=True, verbose=0):
        """
        Converts a one-hot codification into a index-based one
        :param pad_sequences:
        :param preds: Predictions codified as one-hot vectors.
        :param verbose: Verbosity level, by default 0.
        :return: List of converted predictions
        """
        print "WARNING!: deprecated function, use utils.one_hot_2_indices() instead"
        return one_hot_2_indices(preds, pad_sequences=pad_sequences, verbose=verbose)

    @staticmethod
    def decode_predictions_one_hot(preds, index2word, verbose=0):
        """
        Decodes predictions following a one-hot codification.
        :param preds: Predictions codified as one-hot vectors.
        :param index2word: Mapping from word indices into word characters.
        :param verbose: Verbosity level, by default 0.
        :return: List of decoded predictions
        """
        print "WARNING!: deprecated function, use utils.decode_predictions_one_hot() instead"
        return decode_predictions_one_hot(preds, index2word, verbose=verbose)

    def prepareData(self, X_batch, Y_batch=None):
        """
        Prepares the data for the model, depending on its type (Sequential, Model, Graph).
        :param X_batch: Batch of input data.
        :param Y_batch: Batch output data.
        :return: Prepared data.
        """
        if isinstance(self.model, Sequential):
            data = self._prepareSequentialData(X_batch, Y_batch)
        elif isinstance(self.model, Model):
            data = self._prepareModelData(X_batch, Y_batch)
        else:
            raise NotImplementedError
        return data

    def _prepareSequentialData(self, X, Y=None, sample_weights=False):

        # Format input data
        if len(self.inputsMapping.keys()) == 1:  # single input
            X = X[self.inputsMapping[0]]
        else:
            X_new = [0 for _ in range(len(self.inputsMapping.keys()))]  # multiple inputs
            for in_model, in_ds in self.inputsMapping.iteritems():
                X_new[in_model] = X[in_ds]
            X = X_new

        # Format output data (only one output possible for Sequential models)
        Y_sample_weights = None
        if Y is not None:
            if len(self.outputsMapping.keys()) == 1:  # single output
                if isinstance(Y[self.outputsMapping[0]], tuple):
                    Y = Y[self.outputsMapping[0]][0]
                    Y_sample_weights = Y[self.outputsMapping[0]][1]
                else:
                    Y = Y[self.outputsMapping[0]]
            else:
                Y_new = [0 for _ in range(len(self.outputsMapping.keys()))]  # multiple outputs
                Y_sample_weights = [None for _ in range(len(self.outputsMapping.keys()))]
                for out_model, out_ds in self.outputsMapping.iteritems():
                    if isinstance(Y[out_ds], tuple):
                        Y_new[out_model] = Y[out_ds][0]
                        Y_sample_weights[out_model] = Y[out_ds][1]
                    else:
                        Y_new[out_model] = Y[out_ds]
                Y = Y_new

        return [X, Y] if Y_sample_weights is None else [X, Y, Y_sample_weights]

    def _prepareModelData(self, X, Y=None):
        X_new = dict()
        Y_new = dict()
        Y_sample_weights = dict()

        # Format input data
        for in_model, in_ds in self.inputsMapping.iteritems():
            X_new[in_model] = X[in_ds]

        # Format output data
        if Y is not None:
            for out_model, out_ds in self.outputsMapping.iteritems():
                if isinstance(Y[out_ds], tuple):
                    Y_new[out_model] = Y[out_ds][0]
                    Y_sample_weights[out_model] = Y[out_ds][1]
                else:
                    Y_new[out_model] = Y[out_ds]

        return [X_new, Y_new] if Y_sample_weights == dict() else [X_new, Y_new, Y_sample_weights]

    @staticmethod
    def _getGraphAccuracy(data, prediction, topN=5):
        """
            Calculates the accuracy obtained from a set of samples on a Graph model.
        """

        accuracies = dict()
        top_accuracies = dict()
        for key, val in prediction.iteritems():
            pred = np_utils.categorical_probas_to_classes(val)
            top_pred = np.argsort(val, axis=1)[:, ::-1][:, :np.min([topN, val.shape[1]])]
            GT = np_utils.categorical_probas_to_classes(data[key])

            # Top1 accuracy
            correct = [1 if pred[i] == GT[i] else 0 for i in range(len(pred))]
            accuracies[key] = float(np.sum(correct)) / float(len(correct))

            # TopN accuracy
            top_correct = [1 if GT[i] in top_pred[i, :] else 0 for i in range(top_pred.shape[0])]
            top_accuracies[key] = float(np.sum(top_correct)) / float(len(top_correct))

        return [accuracies, top_accuracies]

    @staticmethod
    def _getSequentialAccuracy(GT, pred, topN=5):
        """
            Calculates the topN accuracy obtained from a set of samples on a Sequential model.
        """
        top_pred = np.argsort(pred, axis=1)[:, ::-1][:, :np.min([topN, pred.shape[1]])]
        pred = np_utils.categorical_probas_to_classes(pred)
        GT = np_utils.categorical_probas_to_classes(GT)

        # Top1 accuracy
        correct = [1 if pred[i] == GT[i] else 0 for i in range(len(pred))]
        accuracies = float(np.sum(correct)) / float(len(correct))

        # TopN accuracy
        top_correct = [1 if GT[i] in top_pred[i, :] else 0 for i in range(top_pred.shape[0])]
        top_accuracies = float(np.sum(top_correct)) / float(len(top_correct))

        return [accuracies, top_accuracies]

    # ------------------------------------------------------- #
    #       VISUALIZATION
    #           Methods for train logging and visualization
    # ------------------------------------------------------- #

    def __str__(self):
        """
        Plot basic model information.
        """

        # if(isinstance(self.model, Model)):
        print_summary(self.model.layers)
        return ''

        obj_str = '-----------------------------------------------------------------------------------\n'
        class_name = self.__class__.__name__
        obj_str += '\t\t' + class_name + ' instance\n'
        obj_str += '-----------------------------------------------------------------------------------\n'

        # Print pickled attributes
        for att in self.__toprint:
            obj_str += att + ': ' + str(self.__dict__[att])
            obj_str += '\n'

        # Print layers structure
        obj_str += "\n::: Layers structure:\n\n"
        obj_str += 'MODEL TYPE: ' + self.model.__class__.__name__ + '\n'
        if isinstance(self.model, Sequential):
            obj_str += "INPUT: " + str(tuple(self.model.layers[0].input_shape)) + "\n"
            for i, layer in enumerate(self.model.layers):
                obj_str += str(layer.name) + ' ' + str(layer.output_shape) + '\n'
            obj_str += "OUTPUT: " + str(self.model.layers[-1].output_shape) + "\n"
        else:
            for i, inputs in enumerate(self.model.input_config):
                obj_str += "INPUT (" + str(i) + "): " + str(inputs['name']) + ' ' + str(
                    tuple(inputs['input_shape'])) + "\n"
            for node in self.model.node_config:
                obj_str += str(node['name']) + ', in [' + str(node['input']) + ']' + ', out_shape: ' + str(
                    self.model.nodes[node['name']].output_shape) + '\n'
            for i, outputs in enumerate(self.model.output_config):
                obj_str += "OUTPUT (" + str(i) + "): " + str(outputs['name']) + ', in [' + str(
                    outputs['input']) + ']' + ', out_shape: ' + str(
                    self.model.outputs[outputs['name']].output_shape) + "\n"

        obj_str += '-----------------------------------------------------------------------------------\n'

        print_summary(self.model.layers)

        return obj_str

    def log(self, mode, data_type, value):
        """
        Stores the train and val information for plotting the training progress.

        :param mode: 'train', 'val' or 'test'
        :param data_type: 'iteration', 'loss', 'accuracy', etc.
        :param value: numerical value taken by the data_type
        """
        if mode not in self.__modes:
            raise Exception('The provided mode "' + mode + '" is not valid.')
        # if data_type not in self.__data_types:
        #    raise Exception('The provided data_type "'+ data_type +'" is not valid.')

        if mode not in self.__logger:
            self.__logger[mode] = dict()
        if data_type not in self.__logger[mode]:
            self.__logger[mode][data_type] = list()
        self.__logger[mode][data_type].append(value)

    def getLog(self, mode, data_type):
        """
        Returns the all logged values for a given mode and a given data_type

        :param mode: 'train', 'val' or 'test'
        :param data_type: 'iteration', 'loss', 'accuracy', etc.
        :return: list of values logged
        """
        if mode not in self.__logger:
            return [None]
        elif data_type not in self.__logger[mode]:
            return [None]
        else:
            return self.__logger[mode][data_type]

    def plot(self, time_measure, metrics, splits, upperbound=None, colours_shapes_dict=None):
        """
        Plots the training progress information

        Example of input:
        model.plot('epoch', ['accuracy'], ['val', 'test'],
                   upperbound=1, colours_dict={'accuracy_val', 'b', 'accuracy_test', 'g'})

        :param time_measure: either 'epoch' or 'iteration'
        :param metrics: list of metrics that we want to plot
        :param splits: list of data splits that we want to plot
        :param upperbound: upper bound of the metrics about to plot (usually upperbound=1.0)
        :param colours_shapes_dict: dictionary of '<metric>_<split>' and the colour and/or shape
                that we want them to have in the plot
        """
        # Build default colours_shapes_dict if not provided
        if colours_shapes_dict is None:
            colours_shapes_dict = dict()

        if not colours_shapes_dict:
            default_colours = ['b', 'g', 'r', 'c', 'm', 'y', 'k']
            default_shapes = ['-', 'o', '.']
            m = 0
            for met in metrics:
                s = 0
                for sp in splits:
                    colours_shapes_dict[met + '_' + sp] = default_colours[m] + default_shapes[s]
                    s += 1
                    s %= len(default_shapes)
                m += 1
                m %= len(default_colours)

        plt.figure(1).add_axes([0.1, 0.1, 0.6, 0.75])

        all_iterations = []
        for sp in splits:
            if sp not in self.__logger:
                raise Exception("There is no performance data from split '" + sp + "' in the model log.")
            if time_measure not in self.__logger[sp]:
                raise Exception(
                    "There is no performance data on each '" + time_measure +
                    "' in the model log for split '" + sp + "'.")

            iterations = self.__logger[sp][time_measure]
            all_iterations = all_iterations + iterations

            for met in metrics:
                if met not in self.__logger[sp]:
                    raise Exception(
                        "There is no performance data for metric '" + met +
                        "' in the model log for split '" + sp + "'.")

                measure = self.__logger[sp][met]
                # plt.subplot(211)
                # plt.plot(iterations, loss, colours['train_loss']+'o')
                plt.plot(iterations, measure, colours_shapes_dict[met + '_' + sp], label=str(met))

        max_iter = np.max(all_iterations + [0])

        # Plot upperbound
        if upperbound is not None:
            # plt.subplot(211)
            plt.plot([0, max_iter], [upperbound, upperbound], 'r-')
            plt.axis([0, max_iter, 0, upperbound])  # limit height to 1

        # Fill labels
        plt.xlabel(time_measure)
        # plt.subplot(211)
        plt.title('Training progress')
        plt.legend(bbox_to_anchor=(1.05, 1), loc='upper left', borderaxespad=0.)
        # Create plots dir
        if not os.path.isdir(self.model_path):
            os.makedirs(self.model_path)

        # Save figure
        plot_file = self.model_path + '/' + time_measure + '_' + str(max_iter) + '.jpg'
        plt.savefig(plot_file)
        if not self.silence:
            logging.info("<<< Progress plot saved in " + plot_file + ' >>>')

        # Close plot window
        plt.close()

    # ------------------------------------------------------- #
    #   MODELS
    #       Available definitions of CNN models (see basic_model as an example)
    #       All the models must include the following parameters:
    #           nOutput, input
    # ------------------------------------------------------- #

    def basic_model(self, nOutput, input):
        """
            Builds a basic CNN model.
        """

        # Define inputs and outputs IDs
        self.ids_inputs = ['input']
        self.ids_outputs = ['output']

        if len(input) == 3:
            input_shape = tuple([input[2]] + input[0:2])
        else:
            input_shape = tuple(input)

        inp = Input(shape=input_shape, name='input')

        # input: 100x100 images with 3 channels -> (3, 100, 100) tensors.
        # this applies 32 convolution filters of size 3x3 each.
        x = Convolution2D(32, 3, 3, border_mode='valid')(inp)
        x = Activation('relu')(x)
        x = Convolution2D(32, 3, 3)(x)
        x = Activation('relu')(x)
        x = MaxPooling2D(pool_size=(2, 2))(x)
        x = Dropout(0.25)(x)

        x = Convolution2D(64, 3, 3, border_mode='valid')(x)
        x = Activation('relu')(x)
        x = Convolution2D(64, 3, 3)(x)
        x = Activation('relu')(x)
        x = MaxPooling2D(pool_size=(2, 2))(x)
        x = Dropout(0.25)(x)

        x = Convolution2D(128, 3, 3, border_mode='valid')(x)
        x = Activation('relu')(x)
        x = Convolution2D(64, 3, 3)(x)
        x = Activation('relu')(x)
        x = MaxPooling2D(pool_size=(2, 2))(x)
        x = Dropout(0.25)(x)

        x = Convolution2D(256, 3, 3, border_mode='valid')(x)
        x = Activation('relu')(x)
        x = Convolution2D(64, 3, 3)(x)
        x = Activation('relu')(x)
        x = MaxPooling2D(pool_size=(2, 2))(x)
        x = Dropout(0.25)(x)

        x = Convolution2D(256, 3, 3, border_mode='valid')(x)
        x = Activation('relu')(x)
        x = Convolution2D(64, 3, 3)(x)
        x = Activation('relu')(x)
        x = MaxPooling2D(pool_size=(2, 2))(x)
        x = Dropout(0.25)(x)

        x = Flatten()(x)
        # Note: Keras does automatic shape inference.
        x = Dense(1024)(x)
        x = Activation('relu')(x)
        x = Dropout(0.5)(x)

        x = Dense(nOutput)(x)
        out = Activation('softmax', name='output')(x)

        self.model = Model(input=inp, output=out)

    def basic_model_seq(self, nOutput, input):
        """
            Builds a basic CNN model.
        """

        if len(input) == 3:
            input_shape = tuple([input[2]] + input[0:2])
        else:
            input_shape = tuple(input)

        self.model = Sequential()
        # input: 100x100 images with 3 channels -> (3, 100, 100) tensors.
        # this applies 32 convolution filters of size 3x3 each.
        self.model.add(Convolution2D(32, 3, 3, border_mode='valid', input_shape=input_shape))
        self.model.add(Activation('relu'))
        self.model.add(Convolution2D(32, 3, 3))
        self.model.add(Activation('relu'))
        self.model.add(MaxPooling2D(pool_size=(2, 2)))
        self.model.add(Dropout(0.25))

        self.model.add(Convolution2D(64, 3, 3, border_mode='valid'))
        self.model.add(Activation('relu'))
        self.model.add(Convolution2D(64, 3, 3))
        self.model.add(Activation('relu'))
        self.model.add(MaxPooling2D(pool_size=(2, 2)))
        self.model.add(Dropout(0.25))

        self.model.add(Convolution2D(128, 3, 3, border_mode='valid'))
        self.model.add(Activation('relu'))
        self.model.add(Convolution2D(64, 3, 3))
        self.model.add(Activation('relu'))
        self.model.add(MaxPooling2D(pool_size=(2, 2)))
        self.model.add(Dropout(0.25))

        self.model.add(Convolution2D(256, 3, 3, border_mode='valid'))
        self.model.add(Activation('relu'))
        self.model.add(Convolution2D(64, 3, 3))
        self.model.add(Activation('relu'))
        self.model.add(MaxPooling2D(pool_size=(2, 2)))
        self.model.add(Dropout(0.25))

        self.model.add(Convolution2D(256, 3, 3, border_mode='valid'))
        self.model.add(Activation('relu'))
        self.model.add(Convolution2D(64, 3, 3))
        self.model.add(Activation('relu'))
        self.model.add(MaxPooling2D(pool_size=(2, 2)))
        self.model.add(Dropout(0.25))

        self.model.add(Flatten())
        # Note: Keras does automatic shape inference.
        self.model.add(Dense(1024))
        self.model.add(Activation('relu'))
        self.model.add(Dropout(0.5))

        self.model.add(Dense(nOutput))
        self.model.add(Activation('softmax'))

    def One_vs_One(self, nOutput, input):
        """
            Builds a simple One_vs_One network with 3 convolutional layers (useful for ECOC models).
        """
        # default lr=0.1, momentum=0.
        if len(input) == 3:
            input_shape = tuple([input[2]] + input[0:2])
        else:
            input_shape = tuple(input)

        self.model = Sequential()
        self.model.add(ZeroPadding2D((1, 1), input_shape=input_shape))  # default input_shape=(3,224,224)
        self.model.add(Convolution2D(32, 1, 1, activation='relu'))
        self.model.add(ZeroPadding2D((1, 1)))
        self.model.add(Convolution2D(16, 3, 3, activation='relu'))
        self.model.add(ZeroPadding2D((1, 1)))
        self.model.add(Convolution2D(8, 3, 3, activation='relu'))
        self.model.add(MaxPooling2D((2, 2), strides=(1, 1)))

        self.model.add(Flatten())
        self.model.add(Dropout(0.5))
        self.model.add(Dense(nOutput, activation='softmax'))  # default nOutput=1000

    def VGG_16(self, nOutput, input):
        """
            Builds a VGG model with 16 layers.
        """
        # default lr=0.1, momentum=0.
        if len(input) == 3:
            input_shape = tuple([input[2]] + input[0:2])
        else:
            input_shape = tuple(input)

        self.model = Sequential()
        self.model.add(ZeroPadding2D((1, 1), input_shape=input_shape))  # default input_shape=(3,224,224)
        self.model.add(Convolution2D(64, 3, 3, activation='relu'))
        self.model.add(ZeroPadding2D((1, 1)))
        self.model.add(Convolution2D(64, 3, 3, activation='relu'))
        self.model.add(MaxPooling2D((2, 2), strides=(2, 2)))

        self.model.add(ZeroPadding2D((1, 1)))
        self.model.add(Convolution2D(128, 3, 3, activation='relu'))
        self.model.add(ZeroPadding2D((1, 1)))
        self.model.add(Convolution2D(128, 3, 3, activation='relu'))
        self.model.add(MaxPooling2D((2, 2), strides=(2, 2)))

        self.model.add(ZeroPadding2D((1, 1)))
        self.model.add(Convolution2D(256, 3, 3, activation='relu'))
        self.model.add(ZeroPadding2D((1, 1)))
        self.model.add(Convolution2D(256, 3, 3, activation='relu'))
        self.model.add(ZeroPadding2D((1, 1)))
        self.model.add(Convolution2D(256, 3, 3, activation='relu'))
        self.model.add(MaxPooling2D((2, 2), strides=(2, 2)))

        self.model.add(ZeroPadding2D((1, 1)))
        self.model.add(Convolution2D(512, 3, 3, activation='relu'))
        self.model.add(ZeroPadding2D((1, 1)))
        self.model.add(Convolution2D(512, 3, 3, activation='relu'))
        self.model.add(ZeroPadding2D((1, 1)))
        self.model.add(Convolution2D(512, 3, 3, activation='relu'))
        self.model.add(MaxPooling2D((2, 2), strides=(2, 2)))

        self.model.add(ZeroPadding2D((1, 1)))
        self.model.add(Convolution2D(512, 3, 3, activation='relu'))
        self.model.add(ZeroPadding2D((1, 1)))
        self.model.add(Convolution2D(512, 3, 3, activation='relu'))
        self.model.add(ZeroPadding2D((1, 1)))
        self.model.add(Convolution2D(512, 3, 3, activation='relu'))
        self.model.add(MaxPooling2D((2, 2), strides=(2, 2)))

        self.model.add(Flatten())
        self.model.add(Dense(4096, activation='relu'))
        self.model.add(Dropout(0.5))
        self.model.add(Dense(4096, activation='relu'))
        self.model.add(Dropout(0.5))
        self.model.add(Dense(nOutput, activation='softmax'))  # default nOutput=1000

    def VGG_16_PReLU(self, nOutput, input):
        """
            Builds a VGG model with 16 layers and with PReLU activations.
        """

        if len(input) == 3:
            input_shape = tuple([input[2]] + input[0:2])
        else:
            input_shape = tuple(input)

        self.model = Sequential()
        self.model.add(ZeroPadding2D((1, 1), input_shape=input_shape))  # default input_shape=(3,224,224)
        self.model.add(Convolution2D(64, 3, 3))
        self.model.add(PReLU())
        self.model.add(ZeroPadding2D((1, 1)))
        self.model.add(Convolution2D(64, 3, 3))
        self.model.add(PReLU())
        self.model.add(MaxPooling2D((2, 2), strides=(2, 2)))

        self.model.add(ZeroPadding2D((1, 1)))
        self.model.add(Convolution2D(128, 3, 3))
        self.model.add(PReLU())
        self.model.add(ZeroPadding2D((1, 1)))
        self.model.add(Convolution2D(128, 3, 3))
        self.model.add(PReLU())
        self.model.add(MaxPooling2D((2, 2), strides=(2, 2)))

        self.model.add(ZeroPadding2D((1, 1)))
        self.model.add(Convolution2D(256, 3, 3))
        self.model.add(PReLU())
        self.model.add(ZeroPadding2D((1, 1)))
        self.model.add(Convolution2D(256, 3, 3))
        self.model.add(PReLU())
        self.model.add(ZeroPadding2D((1, 1)))
        self.model.add(Convolution2D(256, 3, 3))
        self.model.add(PReLU())
        self.model.add(MaxPooling2D((2, 2), strides=(2, 2)))

        self.model.add(ZeroPadding2D((1, 1)))
        self.model.add(Convolution2D(512, 3, 3))
        self.model.add(PReLU())
        self.model.add(ZeroPadding2D((1, 1)))
        self.model.add(Convolution2D(512, 3, 3))
        self.model.add(PReLU())
        self.model.add(ZeroPadding2D((1, 1)))
        self.model.add(Convolution2D(512, 3, 3))
        self.model.add(PReLU())
        self.model.add(MaxPooling2D((2, 2), strides=(2, 2)))

        self.model.add(ZeroPadding2D((1, 1)))
        self.model.add(Convolution2D(512, 3, 3))
        self.model.add(PReLU())
        self.model.add(ZeroPadding2D((1, 1)))
        self.model.add(Convolution2D(512, 3, 3))
        self.model.add(PReLU())
        self.model.add(ZeroPadding2D((1, 1)))
        self.model.add(Convolution2D(512, 3, 3))
        self.model.add(PReLU())
        self.model.add(MaxPooling2D((2, 2), strides=(2, 2)))

        self.model.add(Flatten())
        self.model.add(Dense(4096))
        self.model.add(PReLU())
        self.model.add(Dropout(0.5))
        self.model.add(Dense(4096))
        self.model.add(PReLU())
        self.model.add(Dropout(0.5))
        self.model.add(Dense(nOutput, activation='softmax'))  # default nOutput=1000

    def VGG_16_FunctionalAPI(self, nOutput, input):
        """
            16-layered VGG model implemented in Keras' Functional API
        """
        if len(input) == 3:
            input_shape = tuple([input[2]] + input[0:2])
        else:
            input_shape = tuple(input)

        vis_input = Input(shape=input_shape, name="vis_input")

        x = ZeroPadding2D((1, 1))(vis_input)
        x = Convolution2D(64, 3, 3, activation='relu')(x)
        x = ZeroPadding2D((1, 1))(x)
        x = Convolution2D(64, 3, 3, activation='relu')(x)
        x = MaxPooling2D((2, 2), strides=(2, 2))(x)

        x = ZeroPadding2D((1, 1))(x)
        x = Convolution2D(128, 3, 3, activation='relu')(x)
        x = ZeroPadding2D((1, 1))(x)
        x = Convolution2D(128, 3, 3, activation='relu')(x)
        x = MaxPooling2D((2, 2), strides=(2, 2))(x)

        x = ZeroPadding2D((1, 1))(x)
        x = Convolution2D(256, 3, 3, activation='relu')(x)
        x = ZeroPadding2D((1, 1))(x)
        x = Convolution2D(256, 3, 3, activation='relu')(x)
        x = ZeroPadding2D((1, 1))(x)
        x = Convolution2D(256, 3, 3, activation='relu')(x)
        x = MaxPooling2D((2, 2), strides=(2, 2))(x)

        x = ZeroPadding2D((1, 1))(x)
        x = Convolution2D(512, 3, 3, activation='relu')(x)
        x = ZeroPadding2D((1, 1))(x)
        x = Convolution2D(512, 3, 3, activation='relu')(x)
        x = ZeroPadding2D((1, 1))(x)
        x = Convolution2D(512, 3, 3, activation='relu')(x)
        x = MaxPooling2D((2, 2), strides=(2, 2))(x)

        x = ZeroPadding2D((1, 1))(x)
        x = Convolution2D(512, 3, 3, activation='relu')(x)
        x = ZeroPadding2D((1, 1))(x)
        x = Convolution2D(512, 3, 3, activation='relu')(x)
        x = ZeroPadding2D((1, 1))(x)
        x = Convolution2D(512, 3, 3, activation='relu')(x)
        x = MaxPooling2D((2, 2), strides=(2, 2),
                         name='last_max_pool')(x)

        x = Flatten()(x)
        x = Dense(4096, activation='relu')(x)
        x = Dropout(0.5)(x)
        x = Dense(4096, activation='relu')(x)
        x = Dropout(0.5, name='last_dropout')(x)
        x = Dense(nOutput, activation='softmax', name='output')(x)  # nOutput=1000 by default

        self.model = Model(input=vis_input, output=x)

    def VGG_19(self, nOutput, input):

        # Define inputs and outputs IDs
        self.ids_inputs = ['input_1']
        self.ids_outputs = ['predictions']

        # Load VGG19 model pre-trained on ImageNet
        self.model = VGG19()

        # Recover input layer
        image = self.model.get_layer(self.ids_inputs[0]).output

        # Recover last layer kept from original model
        out = self.model.get_layer('fc2').output
        out = Dense(nOutput, name=self.ids_outputs[0], activation='softmax')(out)

        self.model = Model(input=image, output=out)

    def VGG_19_ImageNet(self, nOutput, input):

        # Define inputs and outputs IDs
        self.ids_inputs = ['input_1']
        self.ids_outputs = ['predictions']

        # Load VGG19 model pre-trained on ImageNet
        self.model = VGG19(weights='imagenet', layers_lr=0.001)

        # Recover input layer
        image = self.model.get_layer(self.ids_inputs[0]).output

        # Recover last layer kept from original model
        out = self.model.get_layer('fc2').output
        out = Dense(nOutput, name=self.ids_outputs[0], activation='softmax')(out)

        self.model = Model(input=image, output=out)

    ########################################
    # GoogLeNet implementation from http://dandxy89.github.io/ImageModels/googlenet/
    ########################################

    @staticmethod
    def inception_module(x, params, dim_ordering, concat_axis,
                         subsample=(1, 1), activation='relu',
                         border_mode='same', weight_decay=None):

        # https://gist.github.com/nervanazoo/2e5be01095e935e90dd8  #
        # file-googlenet_neon-py

        (branch1, branch2, branch3, branch4) = params

        if weight_decay:
            W_regularizer = l2(weight_decay)
            b_regularizer = l2(weight_decay)
        else:
            W_regularizer = None
            b_regularizer = None

        pathway1 = Convolution2D(branch1[0], 1, 1,
                                 subsample=subsample,
                                 activation=activation,
                                 border_mode=border_mode,
                                 W_regularizer=W_regularizer,
                                 b_regularizer=b_regularizer,
                                 bias=False,
                                 dim_ordering=dim_ordering)(x)

        pathway2 = Convolution2D(branch2[0], 1, 1,
                                 subsample=subsample,
                                 activation=activation,
                                 border_mode=border_mode,
                                 W_regularizer=W_regularizer,
                                 b_regularizer=b_regularizer,
                                 bias=False,
                                 dim_ordering=dim_ordering)(x)
        pathway2 = Convolution2D(branch2[1], 3, 3,
                                 subsample=subsample,
                                 activation=activation,
                                 border_mode=border_mode,
                                 W_regularizer=W_regularizer,
                                 b_regularizer=b_regularizer,
                                 bias=False,
                                 dim_ordering=dim_ordering)(pathway2)

        pathway3 = Convolution2D(branch3[0], 1, 1,
                                 subsample=subsample,
                                 activation=activation,
                                 border_mode=border_mode,
                                 W_regularizer=W_regularizer,
                                 b_regularizer=b_regularizer,
                                 bias=False,
                                 dim_ordering=dim_ordering)(x)
        pathway3 = Convolution2D(branch3[1], 5, 5,
                                 subsample=subsample,
                                 activation=activation,
                                 border_mode=border_mode,
                                 W_regularizer=W_regularizer,
                                 b_regularizer=b_regularizer,
                                 bias=False,
                                 dim_ordering=dim_ordering)(pathway3)

        pathway4 = MaxPooling2D(pool_size=(1, 1), dim_ordering=dim_ordering)(x)
        pathway4 = Convolution2D(branch4[0], 1, 1,
                                 subsample=subsample,
                                 activation=activation,
                                 border_mode=border_mode,
                                 W_regularizer=W_regularizer,
                                 b_regularizer=b_regularizer,
                                 bias=False,
                                 dim_ordering=dim_ordering)(pathway4)

        return merge([pathway1, pathway2, pathway3, pathway4],
                     mode='concat', concat_axis=concat_axis)

    @staticmethod
    def conv_layer(x, nb_filter, nb_row, nb_col, dim_ordering,
                   subsample=(1, 1), activation='relu',
                   border_mode='same', weight_decay=None, padding=None):

        if weight_decay:
            W_regularizer = l2(weight_decay)
            b_regularizer = l2(weight_decay)
        else:
            W_regularizer = None
            b_regularizer = None

        x = Convolution2D(nb_filter, nb_row, nb_col,
                          subsample=subsample,
                          activation=activation,
                          border_mode=border_mode,
                          W_regularizer=W_regularizer,
                          b_regularizer=b_regularizer,
                          bias=False,
                          dim_ordering=dim_ordering)(x)

        if padding:
            for _ in range(padding):
                x = ZeroPadding2D(padding=(1, 1), dim_ordering=dim_ordering)(x)

        return x

    def GoogLeNet_FunctionalAPI(self, nOutput, input):

        if len(input) == 3:
            input_shape = tuple([input[2]] + input[0:2])
        else:
            input_shape = tuple(input)

        # Define image input layer
        img_input = Input(shape=input_shape, name='input_data')
        CONCAT_AXIS = 1
        NB_CLASS = nOutput  # number of classes (default 1000)
        DROPOUT = 0.4
        # Theano - 'th' (channels, width, height)
        # Tensorflow - 'tf' (width, height, channels)
        DIM_ORDERING = 'th'
        pool_name = 'last_max_pool'  # name of the last max-pooling layer

        x = self.conv_layer(img_input, nb_col=7, nb_filter=64, subsample=(2, 2),
                            nb_row=7, dim_ordering=DIM_ORDERING, padding=1)
        x = MaxPooling2D(strides=(2, 2), pool_size=(3, 3), dim_ordering=DIM_ORDERING)(x)

        x = self.conv_layer(x, nb_col=1, nb_filter=64,
                            nb_row=1, dim_ordering=DIM_ORDERING)
        x = self.conv_layer(x, nb_col=3, nb_filter=192,
                            nb_row=3, dim_ordering=DIM_ORDERING, padding=1)
        x = MaxPooling2D(strides=(2, 2), pool_size=(3, 3), dim_ordering=DIM_ORDERING)(x)

        x = self.inception_module(x, params=[(64,), (96, 128), (16, 32), (32,)],
                                  dim_ordering=DIM_ORDERING, concat_axis=CONCAT_AXIS)
        x = self.inception_module(x, params=[(128,), (128, 192), (32, 96), (64,)],
                                  dim_ordering=DIM_ORDERING, concat_axis=CONCAT_AXIS)

        x = ZeroPadding2D(padding=(2, 2), dim_ordering=DIM_ORDERING)(x)
        x = MaxPooling2D(strides=(2, 2), pool_size=(3, 3), dim_ordering=DIM_ORDERING)(x)

        x = self.inception_module(x, params=[(192,), (96, 208), (16, 48), (64,)],
                                  dim_ordering=DIM_ORDERING, concat_axis=CONCAT_AXIS)
        # AUX 1 - Branch HERE
        x = self.inception_module(x, params=[(160,), (112, 224), (24, 64), (64,)],
                                  dim_ordering=DIM_ORDERING, concat_axis=CONCAT_AXIS)
        x = self.inception_module(x, params=[(128,), (128, 256), (24, 64), (64,)],
                                  dim_ordering=DIM_ORDERING, concat_axis=CONCAT_AXIS)
        x = self.inception_module(x, params=[(112,), (144, 288), (32, 64), (64,)],
                                  dim_ordering=DIM_ORDERING, concat_axis=CONCAT_AXIS)
        # AUX 2 - Branch HERE
        x = self.inception_module(x, params=[(256,), (160, 320), (32, 128), (128,)],
                                  dim_ordering=DIM_ORDERING, concat_axis=CONCAT_AXIS)
        x = MaxPooling2D(strides=(2, 2), pool_size=(3, 3), dim_ordering=DIM_ORDERING, name=pool_name)(x)

        x = self.inception_module(x, params=[(256,), (160, 320), (32, 128), (128,)],
                                  dim_ordering=DIM_ORDERING, concat_axis=CONCAT_AXIS)
        x = self.inception_module(x, params=[(384,), (192, 384), (48, 128), (128,)],
                                  dim_ordering=DIM_ORDERING, concat_axis=CONCAT_AXIS)
        x = AveragePooling2D(strides=(1, 1), dim_ordering=DIM_ORDERING)(x)
        x = Flatten()(x)
        x = Dropout(DROPOUT)(x)
        # x = Dense(output_dim=NB_CLASS,
        #          activation='linear')(x)
        x = Dense(output_dim=NB_CLASS,
                  activation='softmax', name='output')(x)

        self.model = Model(input=img_input, output=[x])

    ########################################

    def Identity_Layer(self, nOutput, input):
        """
            Builds an dummy Identity_Layer, which should give as output the same as the input.
            Only used for passing the output from a previous stage to the next (see Staged_Network).
        """
        if len(input) == 3:
            input_shape = tuple([input[2]] + input[0:2])
        else:
            input_shape = tuple(input)

        self.model = Graph()
        # Input
        self.model.add_input(name='input', input_shape=input_shape)
        # Output
        self.model.add_output(name='output', input='input')

    def Union_Layer(self, nOutput, input):
        """
        Network with just a dropout and a softmax layers which is intended to serve as the final layer for an ECOC model
        """
        if len(input) == 3:
            input_shape = tuple([input[2]] + input[0:2])
        else:
            input_shape = tuple(input)

        self.model = Sequential()
        self.model.add(Flatten(input_shape=input_shape))
        self.model.add(Dropout(0.5))
        self.model.add(Dense(nOutput, activation='softmax'))

    def One_vs_One_Inception(self, nOutput=2, input=None):
        """
        Builds a simple One_vs_One_Inception network with 2 inception layers (useful for ECOC models).
        """
        if input is None:
            input = [224, 224, 3]
        if len(input) == 3:
            input_shape = tuple([input[2]] + input[0:2])
        else:
            input_shape = tuple(input)

        self.model = Graph()
        # Input
        self.model.add_input(name='input', input_shape=input_shape)
        # Inception Ea
        out_Ea = self.__addInception('inceptionEa', 'input', 4, 2, 8, 2, 2, 2)
        # Inception Eb
        out_Eb = self.__addInception('inceptionEb', out_Ea, 2, 2, 4, 2, 1, 1)
        # Average Pooling    pool_size=(7,7)
        self.model.add_node(AveragePooling2D(pool_size=input_shape[1:], strides=(1, 1)), name='ave_pool/ECOC',
                            input=out_Eb)
        # Softmax
        self.model.add_node(Flatten(), name='loss_OnevsOne/classifier_flatten', input='ave_pool/ECOC')
        self.model.add_node(Dropout(0.5), name='loss_OnevsOne/drop', input='loss_OnevsOne/classifier_flatten')
        self.model.add_node(Dense(nOutput, activation='softmax'), name='loss_OnevsOne', input='loss_OnevsOne/drop')
        # Output
        self.model.add_output(name='loss_OnevsOne/output', input='loss_OnevsOne')

    def add_One_vs_One_Inception(self, input, input_shape, id_branch, nOutput=2, activation='softmax'):
        """
        Builds a simple One_vs_One_Inception network with 2 inception layers on the top of the current model
        (useful for ECOC_loss models).
        """

        # Inception Ea
        out_Ea = self.__addInception('inceptionEa_' + str(id_branch), input, 4, 2, 8, 2, 2, 2)
        # Inception Eb
        out_Eb = self.__addInception('inceptionEb_' + str(id_branch), out_Ea, 2, 2, 4, 2, 1, 1)
        # Average Pooling    pool_size=(7,7)
        self.model.add_node(AveragePooling2D(pool_size=input_shape[1:], strides=(1, 1)),
                            name='ave_pool/ECOC_' + str(id_branch), input=out_Eb)
        # Softmax
        self.model.add_node(Flatten(),
                            name='fc_OnevsOne_' + str(id_branch) + '/flatten', input='ave_pool/ECOC_' + str(id_branch))
        self.model.add_node(Dropout(0.5),
                            name='fc_OnevsOne_' + str(id_branch) + '/drop',
                            input='fc_OnevsOne_' + str(id_branch) + '/flatten')
        output_name = 'fc_OnevsOne_' + str(id_branch)
        self.model.add_node(Dense(nOutput, activation=activation),
                            name=output_name, input='fc_OnevsOne_' + str(id_branch) + '/drop')

        return output_name

    def add_One_vs_One_Inception_Functional(self, input, input_shape, id_branch, nOutput=2, activation='softmax'):
        """
        Builds a simple One_vs_One_Inception network with 2 inception layers on the top of the current model
         (useful for ECOC_loss models).
        """

        in_node = self.model.get_layer(input).output

        # Inception Ea
        [out_Ea, out_Ea_name] = self.__addInception_Functional('inceptionEa_' + str(id_branch), in_node, 4, 2, 8, 2, 2,
                                                               2)
        # Inception Eb
        [out_Eb, out_Eb_name] = self.__addInception_Functional('inceptionEb_' + str(id_branch), out_Ea, 2, 2, 4, 2, 1,
                                                               1)
        # Average Pooling    pool_size=(7,7)
        x = AveragePooling2D(pool_size=input_shape, strides=(1, 1), name='ave_pool/ECOC_' + str(id_branch))(out_Eb)

        # Softmax
        output_name = 'fc_OnevsOne_' + str(id_branch)
        x = Flatten(name='fc_OnevsOne_' + str(id_branch) + '/flatten')(x)
        x = Dropout(0.5, name='fc_OnevsOne_' + str(id_branch) + '/drop')(x)
        out_node = Dense(nOutput, activation=activation, name=output_name)(x)

        return out_node

    @staticmethod
    def add_One_vs_One_3x3_Functional(input, input_shape, id_branch, nkernels, nOutput=2, activation='softmax'):

        # 3x3 convolution
        out_3x3 = Convolution2D(nkernels, 3, 3, name='3x3/ecoc_' + str(id_branch), activation='relu')(input)

        # Average Pooling    pool_size=(7,7)
        x = AveragePooling2D(pool_size=input_shape, strides=(1, 1), name='ave_pool/ecoc_' + str(id_branch))(out_3x3)

        # Softmax
        output_name = 'fc_OnevsOne_' + str(id_branch) + '/out'
        x = Flatten(name='fc_OnevsOne_' + str(id_branch) + '/flatten')(x)
        x = Dropout(0.5, name='fc_OnevsOne_' + str(id_branch) + '/drop')(x)
        out_node = Dense(nOutput, activation=activation, name=output_name)(x)

        return out_node

    @staticmethod
    def add_One_vs_One_3x3_double_Functional(input, input_shape, id_branch, nOutput=2, activation='softmax'):

        # 3x3 convolution
        out_3x3 = Convolution2D(64, 3, 3, name='3x3_1/ecoc_' + str(id_branch), activation='relu')(input)

        # Max Pooling
        x = MaxPooling2D(strides=(2, 2), pool_size=(2, 2), name='max_pool/ecoc_' + str(id_branch))(out_3x3)

        # 3x3 convolution
        x = Convolution2D(32, 3, 3, name='3x3_2/ecoc_' + str(id_branch), activation='relu')(x)

        # Softmax
        output_name = 'fc_OnevsOne_' + str(id_branch) + '/out'
        x = Flatten(name='fc_OnevsOne_' + str(id_branch) + '/flatten')(x)
        x = Dropout(0.5, name='fc_OnevsOne_' + str(id_branch) + '/drop')(x)
        out_node = Dense(nOutput, activation=activation, name=output_name)(x)

        return out_node

    def One_vs_One_Inception_v2(self, nOutput=2, input=None):
        """
            Builds a simple One_vs_One_Inception_v2 network with 2 inception layers (useful for ECOC models).
        """
        if input is None:
            input = [224, 224, 3]
        if len(input) == 3:
            input_shape = tuple([input[2]] + input[0:2])
        else:
            input_shape = tuple(input)

        self.model = Graph()
        # Input
        self.model.add_input(name='input', input_shape=input_shape)
        # Inception Ea
        out_Ea = self.__addInception('inceptionEa', 'input', 16, 8, 32, 8, 8, 8)
        # Inception Eb
        out_Eb = self.__addInception('inceptionEb', out_Ea, 8, 8, 16, 8, 4, 4)
        # Average Pooling    pool_size=(7,7)
        self.model.add_node(AveragePooling2D(pool_size=input_shape[1:], strides=(1, 1)), name='ave_pool/ECOC',
                            input=out_Eb)
        # Softmax
        self.model.add_node(Flatten(), name='loss_OnevsOne/classifier_flatten', input='ave_pool/ECOC')
        self.model.add_node(Dropout(0.5), name='loss_OnevsOne/drop', input='loss_OnevsOne/classifier_flatten')
        self.model.add_node(Dense(nOutput, activation='softmax'), name='loss_OnevsOne', input='loss_OnevsOne/drop')
        # Output
        self.model.add_output(name='loss_OnevsOne/output', input='loss_OnevsOne')

    def add_One_vs_One_Inception_v2(self, input, input_shape, id_branch, nOutput=2, activation='softmax'):
        """
            Builds a simple One_vs_One_Inception_v2 network with 2 inception layers on the top of the current model
            (useful for ECOC_loss models).
        """

        # Inception Ea
        out_Ea = self.__addInception('inceptionEa_' + str(id_branch), input, 16, 8, 32, 8, 8, 8)
        # Inception Eb
        out_Eb = self.__addInception('inceptionEb_' + str(id_branch), out_Ea, 8, 8, 16, 8, 4, 4)
        # Average Pooling    pool_size=(7,7)
        self.model.add_node(AveragePooling2D(pool_size=input_shape[1:], strides=(1, 1)),
                            name='ave_pool/ECOC_' + str(id_branch), input=out_Eb)
        # Softmax
        self.model.add_node(Flatten(),
                            name='fc_OnevsOne_' + str(id_branch) + '/flatten', input='ave_pool/ECOC_' + str(id_branch))
        self.model.add_node(Dropout(0.5),
                            name='fc_OnevsOne_' + str(id_branch) + '/drop',
                            input='fc_OnevsOne_' + str(id_branch) + '/flatten')
        output_name = 'fc_OnevsOne_' + str(id_branch)
        self.model.add_node(Dense(nOutput, activation=activation),
                            name=output_name, input='fc_OnevsOne_' + str(id_branch) + '/drop')

        return output_name

    def __addInception(self, id, input_layer, kernels_1x1, kernels_3x3_reduce, kernels_3x3, kernels_5x5_reduce,
                       kernels_5x5, kernels_pool_projection):
        """
            Adds an inception module to the model.

            :param id: string identifier of the inception layer
            :param input_layer: identifier of the layer that will serve as an input to the built inception module
            :param kernels_1x1: number of kernels of size 1x1                                      (1st branch)
            :param kernels_3x3_reduce: number of kernels of size 1x1 before the 3x3 layer          (2nd branch)
            :param kernels_3x3: number of kernels of size 3x3                                      (2nd branch)
            :param kernels_5x5_reduce: number of kernels of size 1x1 before the 5x5 layer          (3rd branch)
            :param kernels_5x5: number of kernels of size 5x5                                      (3rd branch)
            :param kernels_pool_projection: number of kernels of size 1x1 after the 3x3 pooling    (4th branch)
        """
        # Branch 1
        self.model.add_node(Convolution2D(kernels_1x1, 1, 1), name=id + '/1x1', input=input_layer)
        self.model.add_node(Activation('relu'), name=id + '/relu_1x1', input=id + '/1x1')

        # Branch 2
        self.model.add_node(Convolution2D(kernels_3x3_reduce, 1, 1), name=id + '/3x3_reduce', input=input_layer)
        self.model.add_node(Activation('relu'), name=id + '/relu_3x3_reduce', input=id + '/3x3_reduce')
        self.model.add_node(ZeroPadding2D((1, 1)), name=id + '/3x3_zeropadding', input=id + '/relu_3x3_reduce')
        self.model.add_node(Convolution2D(kernels_3x3, 3, 3), name=id + '/3x3', input=id + '/3x3_zeropadding')
        self.model.add_node(Activation('relu'), name=id + '/relu_3x3', input=id + '/3x3')

        # Branch 3
        self.model.add_node(Convolution2D(kernels_5x5_reduce, 1, 1), name=id + '/5x5_reduce', input=input_layer)
        self.model.add_node(Activation('relu'), name=id + '/relu_5x5_reduce', input=id + '/5x5_reduce')
        self.model.add_node(ZeroPadding2D((2, 2)), name=id + '/5x5_zeropadding', input=id + '/relu_5x5_reduce')
        self.model.add_node(Convolution2D(kernels_5x5, 5, 5), name=id + '/5x5', input=id + '/5x5_zeropadding')
        self.model.add_node(Activation('relu'), name=id + '/relu_5x5', input=id + '/5x5')

        # Branch 4
        self.model.add_node(ZeroPadding2D((1, 1)), name=id + '/pool_zeropadding', input=input_layer)
        self.model.add_node(MaxPooling2D((3, 3), strides=(1, 1)), name=id + '/pool', input=id + '/pool_zeropadding')
        self.model.add_node(Convolution2D(kernels_pool_projection, 1, 1), name=id + '/pool_proj', input=id + '/pool')
        self.model.add_node(Activation('relu'), name=id + '/relu_pool_proj', input=id + '/pool_proj')

        # Concatenate
        inputs_list = [id + '/relu_1x1', id + '/relu_3x3', id + '/relu_5x5', id + '/relu_pool_proj']
        out_name = id + '/concat'
        self.model.add_node(Activation('linear'), name=out_name, inputs=inputs_list, concat_axis=1)

        return out_name

    @staticmethod
    def __addInception_Functional(id, input_layer, kernels_1x1, kernels_3x3_reduce, kernels_3x3,
                                  kernels_5x5_reduce, kernels_5x5, kernels_pool_projection):
        """
            Adds an inception module to the model.

            :param id: string identifier of the inception layer
            :param input_layer: identifier of the layer that will serve as an input to the built inception module
            :param kernels_1x1: number of kernels of size 1x1                                      (1st branch)
            :param kernels_3x3_reduce: number of kernels of size 1x1 before the 3x3 layer          (2nd branch)
            :param kernels_3x3: number of kernels of size 3x3                                      (2nd branch)
            :param kernels_5x5_reduce: number of kernels of size 1x1 before the 5x5 layer          (3rd branch)
            :param kernels_5x5: number of kernels of size 5x5                                      (3rd branch)
            :param kernels_pool_projection: number of kernels of size 1x1 after the 3x3 pooling    (4th branch)
        """
        # Branch 1
        x_b1 = Convolution2D(kernels_1x1, 1, 1, name=id + '/1x1', activation='relu')(input_layer)

        # Branch 2
        x_b2 = Convolution2D(kernels_3x3_reduce, 1, 1, name=id + '/3x3_reduce', activation='relu')(input_layer)
        x_b2 = ZeroPadding2D((1, 1), name=id + '/3x3_zeropadding')(x_b2)
        x_b2 = Convolution2D(kernels_3x3, 3, 3, name=id + '/3x3', activation='relu')(x_b2)

        # Branch 3
        x_b3 = Convolution2D(kernels_5x5_reduce, 1, 1, name=id + '/5x5_reduce', activation='relu')(input_layer)
        x_b3 = ZeroPadding2D((2, 2), name=id + '/5x5_zeropadding')(x_b3)
        x_b3 = Convolution2D(kernels_5x5, 5, 5, name=id + '/5x5', activation='relu')(x_b3)

        # Branch 4
        x_b4 = ZeroPadding2D((1, 1), name=id + '/pool_zeropadding')(input_layer)
        x_b4 = MaxPooling2D((3, 3), strides=(1, 1), name=id + '/pool')(x_b4)
        x_b4 = Convolution2D(kernels_pool_projection, 1, 1, name=id + '/pool_proj', activation='relu')(x_b4)

        # Concatenate
        out_name = id + '/concat'
        out_node = merge([x_b1, x_b2, x_b3, x_b4], mode='concat', concat_axis=1, name=out_name)

        return [out_node, out_name]

    def add_One_vs_One_Merge(self, inputs_list, nOutput, activation='softmax'):

        self.model.add_node(Flatten(), name='ecoc_loss', inputs=inputs_list,
                            merge_mode='concat')  # join outputs from OneVsOne classifiers
        self.model.add_node(Dropout(0.5), name='final_loss/drop', input='ecoc_loss')
        self.model.add_node(Dense(nOutput, activation=activation), name='final_loss',
                            input='final_loss/drop')  # apply final joint prediction

        # Outputs
        self.model.add_output(name='ecoc_loss/output', input='ecoc_loss')
        self.model.add_output(name='final_loss/output', input='final_loss')

        return ['ecoc_loss/output', 'final_loss/output']

    def add_One_vs_One_Merge_Functional(self, inputs_list, nOutput, activation='softmax'):

        # join outputs from OneVsOne classifiers
        ecoc_loss_name = 'ecoc_loss'
        final_loss_name = 'final_loss/out'
        ecoc_loss = merge(inputs_list, name=ecoc_loss_name, mode='concat', concat_axis=1)
        drop = Dropout(0.5, name='final_loss/drop')(ecoc_loss)
        # apply final joint prediction
        final_loss = Dense(nOutput, activation=activation, name=final_loss_name)(drop)

        in_node = self.model.layers[0].name
        in_node = self.model.get_layer(in_node).output
        self.model = Model(input=in_node, output=[ecoc_loss, final_loss])
        # self.model = Model(input=in_node, output=['ecoc_loss', 'final_loss'])

        return [ecoc_loss_name, final_loss_name]

    def GAP(self, nOutput, input):
        """
            Creates a GAP network for object localization as described in the paper
                Zhou B, Khosla A, Lapedriza A, Oliva A, Torralba A.
                Learning Deep Features for Discriminative Localization.
                arXiv preprint arXiv:1512.04150. 2015 Dec 14.
            Outputs:
                'GAP/softmax' output of the final softmax classification
                'GAP/conv' output of the generated convolutional maps.
        """

        if len(input) == 3:
            input_shape = tuple([input[2]] + input[0:2])
        else:
            input_shape = tuple(input)

        self.model = Graph()

        # Input
        self.model.add_input(name='input', input_shape=input_shape)

        # Layers
        self.model.add_node(ZeroPadding2D((1, 1)), name='CAM_conv/zeropadding', input='input')
        self.model.add_node(Convolution2D(1024, 3, 3), name='CAM_conv', input='CAM_conv/zeropadding')
        self.model.add_node(Activation('relu'), name='CAM_conv/relu', input='CAM_conv')
        self.model.add_node(AveragePooling2D(pool_size=(14, 14)), name='GAP', input='CAM_conv/relu')
        self.model.add_node(Flatten(), name='GAP/flatten', input='GAP')
        self.model.add_node(Dense(nOutput, activation='softmax'), name='GAP/classifier_food_vs_nofood',
                            input='GAP/flatten')

        # Output
        self.model.add_output(name='GAP/softmax', input='GAP/classifier_food_vs_nofood')

    ##############################
    #       DENSE NETS
    ##############################

    def add_dense_block(self, in_layer, nb_layers, k, drop, init_weights, name=None):
        """
        Adds a Dense Block for the transition down path.

        # References
            Jegou S, Drozdzal M, Vazquez D, Romero A, Bengio Y.
            The One Hundred Layers Tiramisu: Fully Convolutional DenseNets for Semantic Segmentation.
            arXiv preprint arXiv:1611.09326. 2016 Nov 28.

        :param name:
        :param in_layer: input layer to the dense block.
        :param nb_layers: number of dense layers included in the dense block (see self.add_dense_layer()
                          for information about the internal layers).
        :param k: growth rate. Number of additional feature maps learned at each layer.
        :param drop: dropout rate.
        :param init_weights: weights initialization function
        :return: output layer of the dense block
        """
        if K.image_dim_ordering() == 'th':
            axis = 1
        elif K.image_dim_ordering() == 'tf':
            axis = -1
        else:
            raise ValueError('Invalid dim_ordering:', K.image_dim_ordering)

        list_outputs = []
        prev_layer = in_layer
        for n in range(nb_layers):
            if name is not None:
                name_dense = name + '_' + str(n)
                name_merge = 'merge' + name + '_' + str(n)
            else:
                name_dense = None
                name_merge = None

            # Insert dense layer
            new_layer = self.add_dense_layer(prev_layer, k, drop, init_weights, name=name_dense)
            list_outputs.append(new_layer)
            # Merge with previous layer
            prev_layer = merge([new_layer, prev_layer], mode='concat', concat_axis=axis, name=name_merge)

        return merge(list_outputs, mode='concat', concat_axis=axis, name=name_merge)

    @staticmethod
    def add_dense_layer(in_layer, k, drop, init_weights, name=None):
        """
        Adds a Dense Layer inside a Dense Block, which is composed of BN, ReLU, Conv and Dropout

        # References
            Jegou S, Drozdzal M, Vazquez D, Romero A, Bengio Y.
            The One Hundred Layers Tiramisu: Fully Convolutional DenseNets for Semantic Segmentation.
            arXiv preprint arXiv:1611.09326. 2016 Nov 28.

        :param name:
        :param in_layer: input layer to the dense block.
        :param k: growth rate. Number of additional feature maps learned at each layer.
        :param drop: dropout rate.
        :param init_weights: weights initialization function
        :return: output layer
        """

        if name is not None:
            name_batch = 'batchnormalization' + name
            name_activ = 'activation' + name
            name_conv = 'convolution2d' + name
            name_drop = 'dropout' + name
        else:
            name_batch = None
            name_activ = None
            name_conv = None
            name_drop = None

        out_layer = BatchNormalization(mode=2, axis=1, name=name_batch)(in_layer)
        out_layer = Activation('relu', name=name_activ)(out_layer)
        out_layer = Convolution2D(k, 3, 3, init=init_weights, border_mode='same', name=name_conv)(out_layer)
        if drop > 0.0:
            out_layer = Dropout(drop, name=name_drop)(out_layer)
        return out_layer

    def add_transitiondown_block(self, x,
                                 nb_filters_conv, pool_size, init_weights,
                                 nb_layers, growth, drop):
        """
        Adds a Transition Down Block. Consisting of BN, ReLU, Conv and Dropout, Pooling, Dense Block.

        # References
            Jegou S, Drozdzal M, Vazquez D, Romero A, Bengio Y.
            The One Hundred Layers Tiramisu: Fully Convolutional DenseNets for Semantic Segmentation.
            arXiv preprint arXiv:1611.09326. 2016 Nov 28.

        # Input layers parameters
        :param x: input layer.

        # Convolutional layer parameters
        :param nb_filters_conv: number of convolutional filters to learn.
        :param pool_size: size of the max pooling operation (2 in reference paper)
        :param init_weights: weights initialization function

        # Dense Block parameters
        :param nb_layers: number of dense layers included in the dense block (see self.add_dense_layer()
                          for information about the internal layers).
        :param growth: growth rate. Number of additional feature maps learned at each layer.
        :param drop: dropout rate.

        :return: [output layer, skip connection name]
        """
        if K.image_dim_ordering() == 'th':
            axis = 1
        elif K.image_dim_ordering() == 'tf':
            axis = -1
        else:
            raise ValueError('Invalid dim_ordering:', K.image_dim_ordering)

        # Dense Block
        x_dense = self.add_dense_block(x, nb_layers, growth, drop,
                                       init_weights)  # (growth*nb_layers) feature maps added

        # Concatenate and skip connection recovery for upsampling path
        skip = merge([x, x_dense], mode='concat', concat_axis=axis)

        # Transition Down
        x_out = BatchNormalization(mode=2, axis=1)(skip)
        x_out = Activation('relu')(x_out)
        x_out = Convolution2D(nb_filters_conv, 1, 1, init=init_weights, border_mode='same')(x_out)
        if drop > 0.0:
            x_out = Dropout(drop)(x_out)
        x_out = MaxPooling2D(pool_size=(pool_size, pool_size))(x_out)

        return [x_out, skip]

    def add_transitionup_block(self, x, skip_conn,
                               nb_filters_deconv, init_weights,
                               nb_layers, growth, drop, name=None):
        """
        Adds a Transition Up Block. Consisting of Deconv, Skip Connection, Dense Block.

        # References
            Jegou S, Drozdzal M, Vazquez D, Romero A, Bengio Y.
            The One Hundred Layers Tiramisu: Fully Convolutional DenseNets for Semantic Segmentation.
            arXiv preprint arXiv:1611.09326. 2016 Nov 28.

        # Input layers parameters
        :param name:
        :param x: input layer.
        :param skip_conn: list of layers to be used as skip connections.

        # Deconvolutional layer parameters
        :param nb_filters_deconv: number of deconvolutional filters to learn.
        :param init_weights: weights initialization function

        # Dense Block parameters
        :param nb_layers: number of dense layers included in the dense block (see self.add_dense_layer()
                          for information about the internal layers).
        :param growth: growth rate. Number of additional feature maps learned at each layer.
        :param drop: dropout rate.

        :return: output layer
        """
        x = Deconvolution2D(nb_filters_deconv, 3, 3,
                            subsample=(2, 2),
                            init=init_weights, border_mode='valid')(x)

        # Skip connection concatenation
        x = Concatenate(cropping=[None, None, 'center', 'center'])([skip_conn, x])

        # Dense Block
        x = self.add_dense_block(x, nb_layers, growth, drop, init_weights,
                                 name=name)  # (growth*nb_layers) feature maps added
        return x

    @staticmethod
    def Empty(nOutput, input):
        """
            Creates an empty Model_Wrapper (can be externally defined)
        """
        pass

    # ------------------------------------------------------- #
    #       SAVE/LOAD
    #           Auxiliary methods for saving and loading the model.
    # ------------------------------------------------------- #

    def __getstate__(self):
        """
            Behaviour applied when pickling a Model_Wrapper instance.
        """
        obj_dict = self.__dict__.copy()
        del obj_dict['model']
        # Remove also optimized search models if exist
        if 'model_init' in obj_dict:
            del obj_dict['model_init']
            del obj_dict['model_next']
        return obj_dict


# Backwards compatibility
CNN_Model = Model_Wrapper<|MERGE_RESOLUTION|>--- conflicted
+++ resolved
@@ -2355,11 +2355,7 @@
         else:
             return predictions, references, sources_sampling
 
-<<<<<<< HEAD
-    def predictNet(self, ds, parameters=None, postprocess_fun=None, return_inputs=False):
-=======
     def predictNet(self, ds, parameters=None, postprocess_fun=None):
->>>>>>> b21feaa3
         """
             Returns the predictions of the net on the dataset splits chosen. The input 'parameters' is a dict()
             which may contain the following parameters:
@@ -2371,16 +2367,12 @@
                                     The output of the function must be a list of results, one per sample.
                                     If postprocess_fun is a list, the second element will be used as an extra
                                      input to the function.
-<<<<<<< HEAD
-            :param return_inputs: Return inputs.
-=======
->>>>>>> b21feaa3
             :returns predictions: dictionary with set splits as keys and matrices of predictions as values.
         """
         if parameters is None:
             parameters = dict()
         # Check input parameters and recover default values if needed
-        default_params = {'max_batch_size': 50,
+        default_params = {'batch_size': 50,
                           'n_parallel_loaders': 8,
                           'normalize': True,
                           'normalization_type': None,
@@ -2390,22 +2382,12 @@
                           'final_sample': -1,
                           'verbose': 1,
                           'predict_on_sets': ['val'],
-<<<<<<< HEAD
-                          'max_eval_samples': None,
-                          'pos_unk': False
-=======
                           'max_eval_samples': None
->>>>>>> b21feaa3
                           }
         params = self.checkParameters(parameters, default_params)
         predictions = dict()
         for s in params['predict_on_sets']:
             predictions[s] = []
-<<<<<<< HEAD
-            if return_inputs:
-                inputs = []
-=======
->>>>>>> b21feaa3
             if params['verbose'] > 0:
                 print
                 logging.info("<<< Predicting outputs of " + s + " set >>>")
@@ -2415,20 +2397,15 @@
                     n_samples = params['final_sample'] - params['init_sample']
                 else:
                     n_samples = eval("ds.len_" + s)
-<<<<<<< HEAD
-                num_iterations = int(math.ceil(float(n_samples) / params['max_batch_size']))
-                n_samples = min(eval("ds.len_" + s), num_iterations * params['max_batch_size'])
-=======
                 num_iterations = int(math.ceil(float(n_samples) / params['batch_size']))
                 n_samples = min(eval("ds.len_" + s), num_iterations * params['batch_size'])
->>>>>>> b21feaa3
 
                 # Prepare data generator
                 data_gen = Data_Batch_Generator(s,
                                                 self,
                                                 ds,
                                                 num_iterations,
-                                                batch_size=params['max_batch_size'],
+                                                batch_size=params['batch_size'],
                                                 normalization=params['normalize'],
                                                 normalization_type=params['normalization_type'],
                                                 data_augmentation=False,
@@ -2439,13 +2416,13 @@
 
             else:
                 n_samples = params['n_samples']
-                num_iterations = int(math.ceil(float(n_samples) / params['max_batch_size']))
+                num_iterations = int(math.ceil(float(n_samples) / params['batch_size']))
                 # Prepare data generator
                 data_gen = Data_Batch_Generator(s,
                                                 self,
                                                 ds,
                                                 num_iterations,
-                                                batch_size=params['max_batch_size'],
+                                                batch_size=params['batch_size'],
                                                 normalization=params['normalize'],
                                                 normalization_type=params['normalization_type'],
                                                 data_augmentation=False,
@@ -2453,11 +2430,7 @@
                                                 predict=True,
                                                 random_samples=n_samples).generator()
             # Predict on model
-<<<<<<< HEAD
-            if postprocess_fun is None and not return_inputs:
-=======
             if postprocess_fun is None:
->>>>>>> b21feaa3
                 if int(keras.__version__.split('.')[0]) == 1:
                     # Keras version 1.x
                     out = self.model.predict_generator(data_gen,
@@ -2477,24 +2450,18 @@
                 processed_samples = 0
                 start_time = time.time()
                 while processed_samples < n_samples:
-
-                    batch_inputs = data_gen.next()
-                    out = self.model.predict_on_batch(batch_inputs)
-                    if postprocess_fun is not None:
-                        # Apply post-processing function
-                        if isinstance(postprocess_fun, list):
-                            last_processed = min(processed_samples + params['max_batch_size'], n_samples)
-                            out = postprocess_fun[0](out, postprocess_fun[1][processed_samples:last_processed])
-                        else:
-                            out = postprocess_fun(out)
-
-                    predictions[s] += [out]
-
-                    if return_inputs:
-                        inputs += [batch_inputs]
+                    out = self.model.predict_on_batch(data_gen.next())
+
+                    # Apply post-processing function
+                    if isinstance(postprocess_fun, list):
+                        last_processed = min(processed_samples + params['batch_size'], n_samples)
+                        out = postprocess_fun[0](out, postprocess_fun[1][processed_samples:last_processed])
+                    else:
+                        out = postprocess_fun(out)
+                    predictions[s] += out
 
                     # Show progress
-                    processed_samples += params['max_batch_size']
+                    processed_samples += params['batch_size']
                     if processed_samples > n_samples:
                         processed_samples = n_samples
                     eta = (n_samples - processed_samples) * (time.time() - start_time) / processed_samples
@@ -2502,10 +2469,7 @@
                     sys.stdout.write("Predicting %d/%d  -  ETA: %ds " % (processed_samples, n_samples, int(eta)))
                     sys.stdout.flush()
 
-        if return_inputs:
-            return predictions, inputs
-        else:
-            return predictions
+        return predictions
 
     def predictOnBatch(self, X, in_name=None, out_name=None, expand=False):
         """
