--- conflicted
+++ resolved
@@ -1,16 +1,10 @@
-# encoding: utf-8
-from keras.layers.convolutional import ZeroPadding2D
-
-import numpy as np
-
-<<<<<<< HEAD
 import copy
 import itertools
+import logging
 import time
-import logging
-
-=======
->>>>>>> b21feaa3
+
+import numpy as np
+
 
 def bbox(img, mode='max'):
     """
