--- conflicted
+++ resolved
@@ -2,7 +2,6 @@
 import copy
 import numpy as np
 import logging
-<<<<<<< HEAD
 
 from sympy.functions.elementary.complexes import re
 
@@ -12,14 +11,13 @@
                     format='[%(asctime)s] %(message)s', datefmt='%d/%m/%Y %H:%M:%S')
 logger = logging.getLogger(__name__)
 
-=======
->>>>>>> 466dc199
 try:
     import cupy as cp
     cupy = True
 except:
     import numpy as cp
     cupy = False
+
 
 def beam_search(model, X, params, return_alphas=False, eos_sym=0, null_sym=2, model_ensemble=False, n_models=0):
     """
@@ -209,584 +207,4 @@
     if ret_alphas:
         return samples, sample_scores, np.asarray(sample_alphas)
     else:
-        return samples, sample_scores, None
-
-
-def interactive_beam_search(model, X, params, return_alphas=False, model_ensemble=False, n_models=0,
-                            fixed_words=None, max_N=0, isles=None, excluded_words=None,
-                            valid_next_words=None, eos_sym=0, null_sym=2, idx2word=None):
-    """
-    Beam search method for Cond models.
-    (https://en.wikibooks.org/wiki/Artificial_Intelligence/Search/Heuristic_search/Beam_search)
-    The algorithm in a nutshell does the following:
-
-    1. k = beam_size
-    2. open_nodes = [[]] * k
-    3. while k > 0:
-
-        3.1. Given the inputs, get (log) probabilities for the outputs.
-
-        3.2. Expand each open node with all possible output.
-
-        3.3. Prune and keep the k best nodes.
-
-        3.4. If a sample has reached the <eos> symbol:
-
-            3.4.1. Mark it as final sample.
-
-            3.4.2. k -= 1
-
-        3.5. Build new inputs (state_below) and go to 1.
-
-    4. return final_samples, final_scores
-    :param X: Model inputs
-    :param params: Search parameters
-    :param fixed_words: Dictionary of words fixed by the user: {position: word}
-    :param max_N: Maximum number of words to generate between two isles.
-    :param isles: Isles fixed by the user. List of (isle_index, [words]) (Although isle_index is never used
-    :param valid_next_words: List of candidate words to be the next one to generate (after generating fixed_words)
-    :param eos_sym: End-of-sentence index
-    :param idx2word:  Mapping between indices and words
-    :param null_sym: <null> symbol
-    :return: UNSORTED list of [k_best_samples, k_best_scores] (k: beam size)
-    """
-
-    if fixed_words is None:
-        fixed_words = dict()
-    if isles is None:
-        isles = list()
-    if idx2word is None:
-        idx2word = dict()
-    if isles is not None:
-        # unfixed_isles = filter(lambda x: not is_sublist(x[1], fixed_words.values()),
-        # [segment for segment in isles])
-        fixed_words_v = copy.copy(fixed_words.values())
-        unfixed_isles = []
-        for segment in isles:
-            if is_sublist(segment[1], fixed_words_v):
-                s, starting_pos = subfinder(segment[1], fixed_words_v)
-                for i in range(len(s)):
-                    del fixed_words_v[starting_pos]
-            else:
-                unfixed_isles.append(segment)
-        logger.log(3, 'Unfixed isles: ' + str(unfixed_isles))
-    else:
-        unfixed_isles = []
-    len_fixed_words = len(fixed_words.keys())
-    ii = 0
-
-    k = params['beam_size']
-    samples = []
-    sample_scores = []
-    pad_on_batch = params['pad_on_batch']
-    dead_k = 0  # samples that reached eos
-    live_k = 1  # samples that did not yet reach eos
-    hyp_samples = [[]] * live_k
-    hyp_scores = cp.zeros(live_k).astype('float32')
-    ret_alphas = return_alphas or params['pos_unk']
-    if ret_alphas:
-        sample_alphas = []
-        hyp_alphas = [[]] * live_k
-    if pad_on_batch:
-        maxlen = int(len(X[params['dataset_inputs'][0]][0]) * params['output_max_length_depending_on_x_factor']) if \
-            params['output_max_length_depending_on_x'] else params['maxlen']
-        minlen = int(
-            len(X[params['dataset_inputs'][0]][0]) / params['output_min_length_depending_on_x_factor'] + 1e-7) if \
-            params['output_min_length_depending_on_x'] else 0
-    else:
-        minlen = int(np.argmax(X[params['dataset_inputs'][0]][0] == eos_sym) /
-                     params['output_min_length_depending_on_x_factor'] + 1e-7) if \
-            params['output_min_length_depending_on_x'] else 0
-
-        maxlen = int(np.argmax(X[params['dataset_inputs'][0]][0] == eos_sym) * params[
-            'output_max_length_depending_on_x_factor']) if \
-            params['output_max_length_depending_on_x'] else params['maxlen']
-        maxlen = min(params['state_below_maxlen'] - 1, maxlen)
-
-    if maxlen < len_fixed_words:
-        maxlen += len_fixed_words
-
-    state_below = np.asarray([null_sym] * live_k) if pad_on_batch else np.asarray([np.zeros(params['state_below_maxlen']) + null_sym] * live_k)
-    prev_out = [None] * n_models if model_ensemble else None
-
-    if valid_next_words is not None:
-        # We need to generate at least the partial hypothesis provided by the user
-        minlen += 1
-        maxlen += 1
-
-    while ii <= maxlen:
-        # for every possible live sample calc prob for every possible label
-        if params['optimized_search']:  # use optimized search model if available
-            if model_ensemble:
-                [probs, prev_out, alphas] = model.predict_cond_optimized(X, state_below, params, ii, prev_out)
-            else:
-                [probs, prev_out] = model.predict_cond_optimized(X, state_below, params, ii, prev_out)
-                if ret_alphas:
-                    alphas = prev_out[-1][0]  # Shape: (k, n_steps)
-                    prev_out = prev_out[:-1]
-        else:
-            probs = model.predict_cond(X, state_below, params, ii)
-        # total score for every sample is sum of -log of word prb
-        log_probs = cp.log(probs)
-        # Adjust log probs according to search restrictions
-        if len_fixed_words == 0:
-            max_fixed_pos = 0
-        else:
-            max_fixed_pos = max(fixed_words.keys())
-
-        if minlen > 0 and ii < minlen:
-            probs[:, eos_sym] = -cp.inf
-
-        if len(unfixed_isles) > 0 or ii <= max_fixed_pos:
-            log_probs[:, eos_sym] = -cp.inf
-
-        if valid_next_words is not None and ii == len_fixed_words:
-            # logger.log(3, 'valid_next_words: ' + str(valid_next_words))
-            if valid_next_words != dict():
-                next_word_antiprefix = [idx for idx in idx2word.keys() if idx not in valid_next_words]
-                log_probs[:, next_word_antiprefix] = -cp.inf
-            log_probs[:, eos_sym] = -cp.inf
-
-        if len(unfixed_isles) == 0 or ii in fixed_words:  # There are no remaining isles. Regular decoding.
-            # If word is fixed, we only consider this hypothesis
-            if ii in fixed_words:
-                trans_indices = range(len(hyp_samples))
-                word_indices = [fixed_words[ii]] * len(trans_indices)
-                costs = cp.array(hyp_scores)
-            else:
-                # Decypher flatten indices
-                cand_scores = hyp_scores[:, None] - log_probs
-                cand_flat = cand_scores.flatten()
-                # Find the best options by calling argsort of flatten array
-                ranks_flat = cp.argsort(cand_flat)[:(k - dead_k)]
-                voc_size = log_probs.shape[1]
-                trans_indices = ranks_flat / voc_size  # index of row
-                word_indices = ranks_flat % voc_size  # index of col
-                costs = cand_flat[ranks_flat]
-            best_cost = costs[0]
-            if cupy:
-                trans_indices = cp.asnumpy(trans_indices)
-                word_indices = cp.asnumpy(word_indices)
-                if ret_alphas:
-                    alphas = cp.asnumpy(alphas)
-            # Form a beam for the next iteration
-            new_hyp_samples = []
-            new_trans_indices = []
-            new_hyp_scores = cp.zeros(k - dead_k).astype('float32')
-            if ret_alphas:
-                new_hyp_alphas = []
-
-            for idx, [ti, wi] in list(enumerate(zip(trans_indices, word_indices))):
-                if params['search_pruning']:
-                    if costs[idx] < k * best_cost:
-                        new_hyp_samples.append(hyp_samples[ti] + [wi])
-                        new_trans_indices.append(ti)
-                        new_hyp_scores[idx] = copy.copy(costs[idx])
-                        if ret_alphas:
-                            new_hyp_alphas.append(hyp_alphas[ti] + [alphas[ti]])
-                    else:
-                        dead_k += 1
-                else:
-                    new_hyp_samples.append(hyp_samples[ti] + [wi])
-                    new_trans_indices.append(ti)
-                    new_hyp_scores[idx] = copy.copy(costs[idx])
-                    if ret_alphas:
-                        new_hyp_alphas.append(hyp_alphas[ti] + [alphas[ti]])
-
-            # check the finished samples
-            new_live_k = 0
-            hyp_samples = []
-            hyp_scores = []
-            hyp_alphas = []
-            indices_alive = []
-            for idx in range(len(new_hyp_samples)):
-                if new_hyp_samples[idx][-1] == eos_sym:  # finished sample
-                    samples.append(new_hyp_samples[idx])
-                    sample_scores.append(new_hyp_scores[idx])
-                    if ret_alphas:
-                        sample_alphas.append(new_hyp_alphas[idx])
-                    dead_k += 1
-                else:
-                    indices_alive.append(new_trans_indices[idx])
-                    new_live_k += 1
-                    hyp_samples.append(new_hyp_samples[idx])
-                    hyp_scores.append(new_hyp_scores[idx])
-                    if ret_alphas:
-                        hyp_alphas.append(new_hyp_alphas[idx])
-            hyp_scores = cp.array(np.asarray(hyp_scores, dtype='float32'), dtype='float32')
-            live_k = new_live_k
-
-            if new_live_k < 1:
-                break
-            if dead_k >= k:
-                break
-            state_below = np.asarray(hyp_samples, dtype='int64')
-
-            state_below = np.hstack((np.zeros((state_below.shape[0], 1), dtype='int64') + null_sym, state_below)) \
-                if pad_on_batch else \
-                np.hstack((np.zeros((state_below.shape[0], 1), dtype='int64') + null_sym,
-                           state_below,
-                           np.zeros((state_below.shape[0],
-                                     max(params['state_below_maxlen'] - state_below.shape[1] - 1, 0)), dtype='int64')))
-
-            if params['optimized_search'] and ii > 0:
-                if model_ensemble:
-                    for n_model in range(n_models):
-                        # filter next search inputs w.r.t. remaining samples
-                        for idx_vars in range(len(prev_out[n_model])):
-                            prev_out[n_model][idx_vars] = prev_out[n_model][idx_vars][indices_alive]
-                else:
-                    for idx_vars in range(len(prev_out)):
-                        prev_out[idx_vars] = prev_out[idx_vars][indices_alive]
-
-        else:  # We are in the middle of two isles
-            forward_hyp_trans = [[]] * max_N
-            forward_hyp_scores = [[]] * max_N
-            if ret_alphas:
-                forward_alphas = [[]] * max_N
-            forward_state_belows = [[]] * max_N
-            forward_prev_outs = [[]] * max_N
-            forward_indices_alive = [[]] * max_N
-
-            hyp_samples_ = copy.copy(hyp_samples)
-            hyp_scores_ = copy.copy(hyp_scores)
-            if ret_alphas:
-                hyp_alphas_ = copy.copy(hyp_alphas)
-            n_samples_ = k - dead_k
-            for forward_steps in range(max_N):
-                if params['optimized_search']:  # use optimized search model if available
-                    if model_ensemble:
-                        [probs, prev_out, alphas] = model.predict_cond_optimized(X, state_below, params, ii, prev_out)
-                    else:
-                        [probs, prev_out] = model.predict_cond_optimized(X, state_below, params, ii, prev_out)
-                        if ret_alphas:
-                            alphas = prev_out[-1][0]  # Shape: (k, n_steps)
-                            prev_out = prev_out[:-1]
-                else:
-                    probs = model.predict_cond(X, state_below, params, ii)
-
-                # total score for every sample is sum of -log of word prb
-                log_probs = cp.log(probs)
-
-                # Adjust log probs according to search restrictions
-                log_probs[:, eos_sym] = -cp.inf
-
-                # if excluded words:
-                if excluded_words is not None:
-                    allowed_log_probs = copy.copy(log_probs)
-                    allowed_log_probs[:, excluded_words] = -np.inf
-
-                # If word is fixed, we only consider this hypothesis
-                if ii + forward_steps in fixed_words:
-                    trans_indices = range(n_samples_)
-                    word_indices = [fixed_words[ii + forward_steps]] * len(trans_indices)
-                    costs = cp.array(hyp_scores_)
-                else:
-                    # Decypher flatten indices
-                    next_costs = cp.array(hyp_scores_)[:, None] - log_probs
-                    flat_next_costs = next_costs.flatten()
-                    # Find the best options by calling argsort of flatten array
-                    ranks_flat = cp.argsort(cand_flat)[:n_samples_]
-                    voc_size = probs.shape[1]
-                    trans_indices = ranks_flat / voc_size  # index of row
-                    word_indices = ranks_flat % voc_size  # index of col
-                    costs = flat_next_costs[ranks_flat]
-                    if excluded_words is not None:
-                        allowed_next_costs = cp.array(hyp_scores_)[:, None] - allowed_log_probs
-                        allowed_flat_next_costs = allowed_next_costs.flatten()
-                        allowed_ranks_flat = cp.argsort(allowed_flat_next_costs)[:n_samples_]
-                        allowed_trans_indices = allowed_ranks_flat / voc_size  # index of row
-                        allowed_word_indices = allowed_ranks_flat % voc_size  # index of col
-                        allowed_costs = allowed_flat_next_costs[allowed_ranks_flat]
-
-                # Form a beam for the next iteration
-                new_hyp_samples = []
-                new_trans_indices = []
-                new_hyp_scores = cp.zeros(n_samples_).astype('float32')
-                if ret_alphas:
-                    new_hyp_alphas = []
-                for idx, [orig_idx, next_word] in enumerate(zip(trans_indices, word_indices)):
-                    new_hyp_samples.append(hyp_samples_[orig_idx] + [next_word])
-                    new_trans_indices.append(orig_idx)
-                    new_hyp_scores[idx] = copy.copy(costs[idx])
-                    if ret_alphas:
-                        new_hyp_alphas.append(hyp_alphas_[orig_idx] + [alphas[orig_idx]])
-
-                # check the finished samples
-                new_live_k_ = 0
-                hyp_samples_ = []
-                hyp_scores_ = []
-                hyp_alphas_ = []
-                indices_alive_ = []
-                for idx in range(len(new_hyp_samples)):
-                    indices_alive_.append(new_trans_indices[idx])
-                    new_live_k_ += 1
-                    hyp_samples_.append(new_hyp_samples[idx])
-                    hyp_scores_.append(new_hyp_scores[idx])
-                    if ret_alphas:
-                        hyp_alphas_.append(new_hyp_alphas[idx])
-
-                # Form a beam of allowed hypos for the final evaluation
-                if excluded_words is not None:
-                    allowed_new_hyp_samples = []
-                    allowed_new_trans_indices = []
-                    allowed_new_hyp_scores = np.zeros(n_samples_).astype('float32')
-                    if ret_alphas:
-                        allowed_new_hyp_alphas = []
-                    for idx, [orig_idx, next_word] in enumerate(zip(allowed_trans_indices, allowed_word_indices)):
-                        allowed_new_hyp_samples.append(hyp_samples_[orig_idx] + [next_word])
-                        allowed_new_trans_indices.append(orig_idx)
-                        allowed_new_hyp_scores[idx] = copy.copy(allowed_costs[idx])
-                        if ret_alphas:
-                            allowed_new_hyp_alphas.append(hyp_alphas_[orig_idx] + [alphas[orig_idx]])
-
-                    # check the finished samples
-                    allowed_hyp_samples_ = []
-                    allowed_hyp_scores_ = []
-                    allowed_hyp_alphas_ = []
-                    allowed_indices_alive_ = []
-                    for idx in range(len(allowed_new_hyp_samples)):
-                        allowed_indices_alive_.append(allowed_new_trans_indices[idx])
-                        allowed_hyp_samples_.append(allowed_new_hyp_samples[idx])
-                        allowed_hyp_scores_.append(allowed_new_hyp_scores[idx])
-                        if ret_alphas:
-                            allowed_hyp_alphas_.append(allowed_new_hyp_alphas[idx])
-                else:
-                    allowed_indices_alive_ = indices_alive_
-                    allowed_hyp_scores_ = hyp_scores_
-                    allowed_hyp_samples_ = hyp_samples_
-
-                state_below = np.asarray(hyp_samples_, dtype='int64')
-                if pad_on_batch:
-                    state_below = np.hstack((np.zeros((state_below.shape[0], 1), dtype='int64') + null_sym,
-                                             state_below))
-                else:
-                    state_below = np.hstack((np.zeros((state_below.shape[0], 1), dtype='int64'), state_below,
-                                             np.zeros((state_below.shape[0],
-                                                       max(maxlen - state_below.shape[1] - 1, 0)),
-                                                      dtype='int64')))
-                forward_indices_alive[forward_steps] = allowed_indices_alive_  # indices_alive_
-                forward_hyp_scores[forward_steps] = allowed_hyp_scores_  # hyp_scores_
-                forward_hyp_trans[forward_steps] = allowed_hyp_samples_  # hyp_samples_
-                if ret_alphas:
-                    forward_alphas[forward_steps] = hyp_alphas_
-                forward_state_belows[forward_steps] = state_below
-                forward_prev_outs[forward_steps] = prev_outs
-                if params['optimized_search'] and ii > 0:
-                    # filter next search inputs w.r.t. remaining samples
-                    if model_ensemble:
-                        for n_model in range(n_models):
-                            # filter next search inputs w.r.t. remaining samples
-                            for idx_vars in range(len(prev_out[n_model])):
-                                prev_out[n_model][idx_vars] = prev_out[n_model][idx_vars][indices_alive_]
-                    else:
-                        for idx_vars in range(len(prev_out)):
-                            prev_out[idx_vars] = prev_out[idx_vars][indices_alive_]
-
-            # We get the beam which contains the best hypothesis
-            best_n_words = -1
-            min_cost = cp.inf
-            best_hyp = []
-            for n_words in range(len(forward_hyp_scores)):
-                for beam_index in range(len(forward_hyp_scores[n_words])):
-                    normalized_cost = forward_hyp_scores[n_words][beam_index] / (n_words + 1)
-                    if normalized_cost < min_cost:
-                        min_cost = normalized_cost
-                        best_n_words = n_words
-                        best_hyp = forward_hyp_trans[n_words][beam_index]
-                        # best_beam_index = beam_index
-
-            assert best_n_words > -1, "Error in the rescoring approach"
-            # prev_hyp = map(lambda x: idx2word.get(x, "UNK"), hyp_samples[0])
-
-            # We fix the words of the next segment
-            stop = False
-            best_n_words_index = best_n_words
-            # logger.log(3, "Generating %d words from position %d" % (best_n_words, ii))
-            best_n_words += 1
-
-            while not stop and len(unfixed_isles) > 0:
-                overlapping_position = -1
-                ii_counter = ii + best_n_words
-                next_isle = unfixed_isles[0][1]
-                isle_prefixes = [next_isle[:i + 1] for i in range(len(next_isle))]
-                # hyp = map(lambda x: idx2word.get(x, "UNK"), best_hyp)
-                _, start_pos = subfinder(next_isle, best_hyp[-len(next_isle):])
-                if start_pos > -1:  # If the segment is not completely included in the partial hypothesis
-                    start_pos += len(best_hyp) - len(next_isle)  # We get its absolute index value
-
-                # logger.log(2, "Previous best hypothesis:%s" % str([(prev_hyp[i], i)
-                #  for i in range(len(prev_hyp))]))
-                # logger.log(4, "Best hypothesis in beam:%s" % str([(hyp[i], i) for i in range(len(hyp))]))
-                # logger.log(4, "Current segment: %s\n" % str(map(lambda x: idx2word.get(x, "UNK"), next_isle)))
-                # logger.log(4, "Checked against: %s\n" % str(
-                #     map(lambda x: idx2word.get(x, "UNK"), best_hyp[-len(next_isle):])))
-                # logger.log(4, "Start_pos: %s\n" % str(start_pos))
-
-                case = 0
-                # Detect the case of the following segment
-                if start_pos > -1:  # Segment completely included in the partial hypothesis
-                    ii_counter = start_pos
-                    case = 1
-                    # logger.log(4, "Detected case 1: Segment included in hypothesis (position %d)" % ii_counter)
-                else:
-                    for i in range(len(best_hyp)):
-                        if any(map(lambda x: x == best_hyp[i:], isle_prefixes)):
-                            # Segment overlaps with the hypothesis: Remove segment
-                            ii_counter = i
-                            overlapping_position = i
-                            stop = True
-                            case = 2
-                            # logger.log(4, "Detected case 2: Segment overlapped (position %d)" % ii_counter)
-                            break
-
-                if ii_counter == ii + best_n_words:
-                    #  Segment not included nor overlapped. We should put the segment after the partial hypothesis
-                    # logger.log(4, "Detected case 0: Segment not included nor overlapped")
-                    case = 0
-                    stop = True
-                    # ii_counter -= 1
-
-                new_live_k = 0
-                hyp_samples = []
-                hyp_scores = []
-                if ret_alphas:
-                    hyp_alphas = []
-                state_below = []
-                prev_outs = [[]] * n_models
-                forward_indices_compatible = []
-
-                # Form a beam with those hypotheses compatible with best_hyp
-                if case == 0:
-                    # The segment is not included in the predicted sequence.
-                    # Fix the segment next to the current beam
-                    # logger.log(3, "Treating case 0. The segment is not included in the predicted sequence. "
-                    #               "Fix the segment next to the current beam")
-                    beam_index = 0
-                    for beam_index in range(len(forward_hyp_trans[best_n_words_index])):
-                        incompatible = False
-                        # logger.log(2, "Beam_index:" + str(beam_index))
-                        for future_ii in range(len(forward_hyp_trans[best_n_words_index][beam_index])):
-                            # logger.log(2, "Checking index " + str(future_ii))
-                            # logger.log(2,
-                            #            "From hypothesis " +
-                            # str(forward_hyp_trans[best_n_words_index][beam_index]))
-                            if fixed_words.get(future_ii) is not None and fixed_words[future_ii] != \
-                                    forward_hyp_trans[best_n_words_index][beam_index][future_ii]:
-                                incompatible = True
-                                # logger.log(2, "Incompatible!")
-
-                        if not incompatible:
-                            forward_indices_compatible.append(beam_index)
-                            hyp_samples.append(forward_hyp_trans[best_n_words_index][beam_index])
-                            hyp_scores.append(forward_hyp_scores[best_n_words_index][beam_index])
-                            new_live_k += 1
-                            if ret_alphas:
-                                hyp_alphas.append(forward_alphas[best_n_words_index][beam_index])
-                            state_below.append(forward_state_belows[best_n_words_index][beam_index])
-                    # logger.log(3, "forward_indices_compatible" + str(forward_indices_compatible))
-                    for n_model in range(n_models):
-                        prev_outs[n_model] = [[]] * len(forward_prev_outs[best_n_words_index][n_model])
-                        # filter next search inputs w.r.t. remaining samples
-                        for idx_vars in range(len(forward_prev_outs[best_n_words_index][n_model])):
-                            prev_outs[n_model][idx_vars] = forward_prev_outs[best_n_words_index][n_model][idx_vars][
-                                forward_indices_compatible]
-                    if len(forward_indices_compatible) == 0:
-                        hyp_samples = forward_hyp_trans[best_n_words_index]
-                        hyp_scores = forward_hyp_scores[best_n_words_index]
-                        if ret_alphas:
-                            hyp_alphas = forward_alphas[best_n_words_index]
-                        state_below = forward_state_belows[best_n_words_index]
-                        prev_outs = forward_prev_outs[best_n_words_index]
-                    state_below = np.array(state_below)
-                if case == 1:
-                    #  The segment is included in the hypothesis
-                    # logger.log(3, "Treating case 1: The segment is included in the hypothesis")
-                    # logger.log(3, "best_n_words:" + str(best_n_words))
-                    # logger.log(3, "len(forward_hyp_trans):" + str(len(forward_hyp_trans)))
-                    for beam_index in range(len(forward_hyp_trans[best_n_words_index])):
-                        _, start_pos = subfinder(next_isle, forward_hyp_trans[best_n_words_index][beam_index])
-                        if start_pos > -1:
-                            # Compatible with best hypothesis
-                            # logger.log(3, "Best Hypo: ")
-                            # logger.log(3, "%s" % str([(hyp[i], i) for i in range(
-                            #     len(forward_hyp_trans[best_n_words_index][best_n_words_index]))]))
-                            # logger.log(3, "compatible with")
-                            # logger.log(3, "%s" % str([(hyp[i], i) for i in range(
-                            #     len(forward_hyp_trans[best_n_words_index][beam_index]))]))
-                            # logger.log(3, "(Adding %s words)" % str(best_n_words_index))
-                            hyp_samples.append(forward_hyp_trans[best_n_words_index][beam_index])
-                            hyp_scores.append(forward_hyp_scores[best_n_words_index][beam_index])
-                            forward_indices_compatible.append(forward_indices_alive[best_n_words_index][beam_index])
-                            new_live_k += 1
-                            if ret_alphas:
-                                hyp_alphas.append(forward_alphas[best_n_words_index][beam_index])
-                            state_below.append(forward_state_belows[best_n_words_index][beam_index])
-                    state_below = np.array(state_below)
-                    # logger.log(2, "forward_indices_compatible" + str(forward_indices_compatible))
-                    for n_model in range(n_models):
-                        prev_outs[n_model] = [[]] * len(forward_prev_outs[best_n_words_index][n_model])
-                        # filter next search inputs w.r.t. remaining samples
-                        for idx_vars in range(len(forward_prev_outs[best_n_words_index][n_model])):
-                            prev_outs[n_model][idx_vars] = forward_prev_outs[best_n_words_index][n_model][idx_vars][
-                                forward_indices_compatible]
-                if case == 2:
-                    #  The segment is overlapped with the hypothesis
-                    # logger.log(3, "Treating case 2: The segment is overlapped with the hypothesis")
-                    assert overlapping_position > -1, 'Error detecting overlapped position!'
-                    for beam_index in range(len(forward_hyp_trans[best_n_words_index])):
-                        if any(map(lambda x: x == forward_hyp_trans[best_n_words_index][beam_index][overlapping_position:], isle_prefixes)):
-                            # Compatible with best hypothesis
-                            hyp_samples.append(forward_hyp_trans[best_n_words_index][beam_index])
-                            hyp_scores.append(forward_hyp_scores[best_n_words_index][beam_index])
-                            forward_indices_compatible.append(forward_indices_alive[best_n_words_index][beam_index])
-                            new_live_k += 1
-                            # logger.log(3, "Best Hypo: ")
-                            # logger.log(3, "%s" % str([(hyp[i], i) for i in range(
-                            #     len(forward_hyp_trans[best_n_words_index][best_n_words_index]))]))
-                            # logger.log(3, "compatible with")
-                            # logger.log(3, "%s" % str([(hyp[i], i) for i in range(
-                            #     len(forward_hyp_trans[best_n_words_index][beam_index]))]))
-                            # logger.log(3, "(Adding %s words)" % str(best_n_words_index))
-                            if ret_alphas:
-                                hyp_alphas.append(forward_alphas[best_n_words_index][beam_index])
-                            state_below.append(forward_state_belows[best_n_words_index][beam_index])
-                    state_below = np.array(state_below)
-                    # logger.log(2, "forward_indices_compatible" + str(forward_indices_compatible))
-                    for n_model in range(n_models):
-                        prev_outs[n_model] = [[]] * len(forward_prev_outs[best_n_words_index][n_model])
-                        # filter next search inputs w.r.t. remaining samples
-                        for idx_vars in range(len(forward_prev_outs[best_n_words_index][n_model])):
-                            prev_outs[n_model][idx_vars] = forward_prev_outs[best_n_words_index][n_model][idx_vars][
-                                forward_indices_compatible]
-
-                for word in next_isle:
-                    if fixed_words.get(ii_counter) is None:
-                        fixed_words[ii_counter] = word
-                        # logger.log(4, "\t > Word %s (%d) will go to position %d" % (
-                        #     idx2word.get(word, "UNK"), word, ii_counter))
-                        # else:
-                        # logger.log(4, "\t > Can't put word %s (%d) in position %d because it is in fixed_words" %
-                        #  (idx2word.get(word, "UNK"), word, ii_counter))
-                    ii_counter += 1
-                del unfixed_isles[0]
-                # logger.log(3, "\t Stop: >" + str(stop))
-
-            # logger.log(4, 'After looking into the future:' +
-            #            str(['<<< Hypo ' + str(i) + ': ' +
-            #            str(map(lambda word_: idx2word.get(word_, "UNK"), hyp)) +
-            #                 ' >>>' for (i, hyp) in enumerate(hyp_samples)]))
-            ii += best_n_words - 1
-            live_k = new_live_k
-        ii += 1
-    # dump every remaining one
-    if live_k > 0:
-        for idx in range(live_k):
-            samples.append(hyp_samples[idx])
-            sample_scores.append(hyp_scores[idx])
-            if ret_alphas:
-                sample_alphas.append(hyp_alphas[idx])
-    if ret_alphas:
-        return samples, sample_scores, np.asarray(sample_alphas)
-    else:
         return samples, sample_scores, None