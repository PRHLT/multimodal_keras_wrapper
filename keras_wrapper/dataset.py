# -*- coding: utf-8 -*-
from __future__ import print_function

import ast
import copy
import fnmatch
import logging
import ntpath
import os
import random
import sys
from functools import reduce
from six import iteritems

if sys.version_info.major == 3:
    import _pickle as pk
else:
    import cPickle as pk
    from itertools import izip as zip
import codecs
from collections import Counter, defaultdict
from operator import add
import numpy as np
from keras_wrapper.extra.read_write import create_dir_if_not_exists
from keras_wrapper.extra.tokenizers import *
from .utils import bbox, to_categorical
from .utils import MultiprocessQueue
import multiprocessing


# ------------------------------------------------------- #
#       SAVE/LOAD
#           External functions for saving and loading Dataset instances
# ------------------------------------------------------- #


def saveDataset(dataset, store_path):
    """
    Saves a backup of the current Dataset object.

    :param dataset: Dataset object to save
    :param store_path: Saving path
    :return: None
    """
    create_dir_if_not_exists(store_path)
    store_path = store_path + '/Dataset_' + dataset.name + '.pkl'
    if not dataset.silence:
        logging.info("<<< Saving Dataset instance to " + store_path + " ... >>>")

    pk.dump(dataset, open(store_path, 'wb'), protocol=-1)

    if not dataset.silence:
        logging.info("<<< Dataset instance saved >>>")


def loadDataset(dataset_path):
    """
    Loads a previously saved Dataset object.

    :param dataset_path: Path to the stored Dataset to load
    :return: Loaded Dataset object
    """

    logging.info("<<< Loading Dataset instance from " + dataset_path + " ... >>>")
    if sys.version_info.major == 3:
        dataset = pk.load(open(dataset_path, 'rb'), encoding='latin1')
    else:
        dataset = pk.load(open(dataset_path, 'rb'))

    logging.info("<<< Dataset instance loaded >>>")
    return dataset


# ------------------------------------------------------- #
#       DATA BATCH GENERATOR CLASS
# ------------------------------------------------------- #

def dataLoad(process_name, net, dataset, max_queue_len, queues):
    logging.info("Starting " + process_name + "...")
    in_queue, out_queue = queues

    while True:
        while out_queue.qsize() > max_queue_len:
            pass

        # available modes are 'indices' and 'consecutive'
        data_queue = in_queue.get()

        [mode, predict, set_split, ind, normalization, normalization_type, mean_substraction, data_augmentation] = data_queue

        # Recovers a batch of data
        if predict:
            if mode == 'indices':
                X_batch = dataset.getX_FromIndices(set_split,
                                                   ind[0],
                                                   normalization=normalization,
                                                   normalization_type=normalization_type,
                                                   meanSubstraction=mean_substraction,
                                                   dataAugmentation=data_augmentation)
            elif mode == 'consecutive':
                X_batch = dataset.getX(set_split,
                                       ind[0], ind[1],
                                       normalization=normalization,
                                       normalization_type=normalization_type,
                                       meanSubstraction=mean_substraction,
                                       dataAugmentation=data_augmentation)
            else:
                raise NotImplementedError("Data retrieval mode '" + mode + "' is not implemented.")
            data = net.prepareData(X_batch, None)[0]
        else:
            X_batch, Y_batch = dataset.getXY_FromIndices(set_split,
                                                         ind[0],
                                                         normalization=normalization,
                                                         normalization_type=normalization_type,
                                                         meanSubstraction=mean_substraction,
                                                         dataAugmentation=data_augmentation)
            data = net.prepareData(X_batch, Y_batch)

        out_queue.put(data)


class Parallel_Data_Batch_Generator(object):
    """
    Batch generator class. Retrieves batches of data.
    """

    def __init__(self,
                 set_split,
                 net,
                 dataset,
                 num_iterations,
                 batch_size=50,
                 normalization=False,
                 normalization_type=None,
                 data_augmentation=True,
                 wo_da_patch_type='whole',
                 da_patch_type='resize_and_rndcrop',
                 da_enhance_list=None,
                 mean_substraction=False,
                 predict=False,
                 random_samples=-1,
                 shuffle=True,
                 temporally_linked=False,
                 init_sample=-1,
                 final_sample=-1,
                 n_parallel_loaders=1):
        """
        Initializes the Data_Batch_Generator
        :param set_split: Split (train, val, test) to retrieve data
        :param net: Net which use the data
        :param dataset: Dataset instance
        :param num_iterations: Maximum number of iterations
        :param batch_size: Size of the minibatch
        :param normalization: Switches on/off the normalization of images
        :param data_augmentation: Switches on/off the data augmentation of the input
        :param mean_substraction: Switches on/off the mean substraction for images
        :param predict: Whether we are predicting or training
        :param random_samples: Retrieves this number of training samples
        :param shuffle: Shuffle the training dataset
        :param temporally_linked: Indicates if we are using a temporally-linked model
        :param n_parallel_loaders: Number of parallel loaders that will be used.
        """

        if da_enhance_list is None:
            da_enhance_list = []

        self.set_split = set_split
        self.dataset = dataset
        self.net = net
        self.predict = predict
        self.temporally_linked = temporally_linked
        self.first_idx = -1
        self.init_sample = init_sample
        self.final_sample = final_sample
        self.next_idx = None
        self.thread_list = []

        # Several parameters
        self.params = {'batch_size': batch_size,
                       'data_augmentation': data_augmentation,
                       'wo_da_patch_type': wo_da_patch_type,
                       'da_patch_type': da_patch_type,
                       'da_enhance_list': da_enhance_list,
                       'mean_substraction': mean_substraction,
                       'normalization': normalization,
                       'normalization_type': normalization_type,
                       'num_iterations': num_iterations,
                       'random_samples': random_samples,
                       'shuffle': shuffle,
                       'n_parallel_loaders': n_parallel_loaders}

    def __del__(self):
        self.terminateThreads()

    def terminateThreads(self):
        for t in self.thread_list:
            t.terminate()

    def generator(self):
        """
        Gets and processes the data
        :return: generator with the data
        """

        self.terminateThreads()

        if self.set_split == 'train' and not self.predict:
            data_augmentation = self.params['data_augmentation']
        else:
            data_augmentation = False

        # Initialize list of parallel data loaders
        thread_mngr = multiprocessing.Manager()
        in_queue = MultiprocessQueue(thread_mngr, multiprocess_type='Queue')  # if self.params['n_parallel_loaders'] > 1 else 'Pipe')
        out_queue = MultiprocessQueue(thread_mngr, multiprocess_type='Queue')  # if self.params['n_parallel_loaders'] > 1 else 'Pipe')
        # Create a queue per function
        for i in range(self.params['n_parallel_loaders']):
            # create process
            new_process = multiprocessing.Process(target=dataLoad,
                                                  args=('dataLoad_process_' + str(i),
                                                        self.net, self.dataset, int(self.params['n_parallel_loaders'] * 1.5), [in_queue, out_queue]))
            self.thread_list.append(new_process)  # store processes for terminating later
            new_process.start()

        it = 0
        while True:
            if self.set_split == 'train' and it % self.params['num_iterations'] == 0 and \
                    not self.predict and self.params['random_samples'] == -1 and self.params['shuffle']:
                silence = self.dataset.silence
                self.dataset.silence = True
                self.dataset.shuffleTraining()
                self.dataset.silence = silence
            if it % self.params['num_iterations'] == 0 and self.params['random_samples'] == -1:
                self.dataset.resetCounters(set_name=self.set_split)
            it += 1

            # Checks if we are finishing processing the data split
            init_sample = (it - 1) * self.params['batch_size']
            final_sample = it * self.params['batch_size']
            n_samples_split = getattr(self.dataset, "len_" + self.set_split)
            if final_sample >= n_samples_split:
                final_sample = n_samples_split
                # batch_size = final_sample - init_sample
                it = 0

            # Recovers a batch of data
            # random data selection
            if self.params['random_samples'] > 0:
                num_retrieve = min(self.params['random_samples'], self.params['batch_size'])
                if self.temporally_linked:
                    if self.first_idx == -1:
                        self.first_idx = np.random.randint(0, n_samples_split - self.params['random_samples'], 1)[0]
                        self.next_idx = self.first_idx
                    indices = range(self.next_idx, self.next_idx + num_retrieve)
                    self.next_idx += num_retrieve
                else:
                    indices = np.random.randint(0, n_samples_split, num_retrieve)
                self.params['random_samples'] -= num_retrieve

                # Prepare query data for parallel data loaders
                query_data = ['indices', self.predict, self.set_split, [indices],
                              self.params['normalization'], self.params['normalization_type'],
                              self.params['mean_substraction'], data_augmentation]

            # specific data selection
            elif self.init_sample > -1 and self.final_sample > -1:
                indices = range(self.init_sample, self.final_sample)

                # Prepare query data for parallel data loaders
                query_data = ['indices', self.predict, self.set_split, [indices],
                              self.params['normalization'], self.params['normalization_type'],
                              self.params['mean_substraction'], data_augmentation]

            # consecutive data selection
            else:
                if self.predict:
                    query_data = ['consecutive', self.predict, self.set_split, [init_sample, final_sample],
                                  self.params['normalization'], self.params['normalization_type'],
                                  self.params['mean_substraction'], data_augmentation]
                else:
                    query_data = ['consecutive', self.predict, self.set_split, [range(init_sample, final_sample)],
                                  self.params['normalization'], self.params['normalization_type'],
                                  self.params['mean_substraction'], data_augmentation]

            # Insert data in queue
            in_queue.put(query_data)

            # Check if there is processed data in queue
            while out_queue.qsize() > 0:
                data = out_queue.get()
                yield (data)


class Data_Batch_Generator(object):
    """
    Batch generator class. Retrieves batches of data.
    """

    def __init__(self,
                 set_split,
                 net,
                 dataset,
                 num_iterations,
                 batch_size=50,
                 normalization=False,
                 normalization_type=None,
                 data_augmentation=True,
                 wo_da_patch_type='whole',
                 da_patch_type='resize_and_rndcrop',
                 da_enhance_list=None,
                 mean_substraction=False,
                 predict=False,
                 random_samples=-1,
                 shuffle=True,
                 temporally_linked=False,
                 init_sample=-1,
                 final_sample=-1):
        """
        Initializes the Data_Batch_Generator
        :param set_split: Split (train, val, test) to retrieve data
        :param net: Net which use the data
        :param dataset: Dataset instance
        :param num_iterations: Maximum number of iterations
        :param batch_size: Size of the minibatch
        :param normalization: Switches on/off the normalization of images
        :param data_augmentation: Switches on/off the data augmentation of the input
        :param mean_substraction: Switches on/off the mean substraction for images
        :param predict: Whether we are predicting or training
        :param random_samples: Retrieves this number of training samples
        :param shuffle: Shuffle the training dataset
        :param temporally_linked: Indicates if we are using a temporally-linked model
        """
        if da_enhance_list is None:
            da_enhance_list = []
        self.set_split = set_split
        self.dataset = dataset
        self.net = net
        self.predict = predict
        self.temporally_linked = temporally_linked
        self.first_idx = -1
        self.init_sample = init_sample
        self.final_sample = final_sample
        self.next_idx = None

        # Several parameters
        self.params = {'batch_size': batch_size,
                       'data_augmentation': data_augmentation,
                       'wo_da_patch_type': wo_da_patch_type,
                       'da_patch_type': da_patch_type,
                       'da_enhance_list': da_enhance_list,
                       'mean_substraction': mean_substraction,
                       'normalization': normalization,
                       'normalization_type': normalization_type,
                       'num_iterations': num_iterations,
                       'random_samples': random_samples,
                       'shuffle': shuffle}

    def generator(self):
        """
        Gets and processes the data
        :return: generator with the data
        """

        if self.set_split == 'train' and not self.predict:
            data_augmentation = self.params['data_augmentation']
        else:
            data_augmentation = False

        it = 0
        while 1:
            if self.set_split == 'train' and it % self.params['num_iterations'] == 0 and \
                    not self.predict and self.params['random_samples'] == -1 and self.params['shuffle']:
                silence = self.dataset.silence
                self.dataset.silence = True
                self.dataset.shuffleTraining()
                self.dataset.silence = silence
            if it % self.params['num_iterations'] == 0 and self.params['random_samples'] == -1:
                self.dataset.resetCounters(set_name=self.set_split)
            it += 1

            # Checks if we are finishing processing the data split
            init_sample = (it - 1) * self.params['batch_size']
            final_sample = it * self.params['batch_size']
            batch_size = self.params['batch_size']
            n_samples_split = getattr(self.dataset, "len_" + self.set_split)
            if final_sample >= n_samples_split:
                final_sample = n_samples_split
                batch_size = final_sample - init_sample
                it = 0

            # Recovers a batch of data
            if self.params['random_samples'] > 0:
                num_retrieve = min(self.params['random_samples'], self.params['batch_size'])
                if self.temporally_linked:
                    if self.first_idx == -1:
                        self.first_idx = np.random.randint(0, n_samples_split - self.params['random_samples'], 1)[0]
                        self.next_idx = self.first_idx
                    indices = list(range(self.next_idx, self.next_idx + num_retrieve))
                    self.next_idx += num_retrieve
                else:
                    indices = np.random.randint(0, n_samples_split, num_retrieve)
                self.params['random_samples'] -= num_retrieve

                # At sampling from train/val, we always have Y
                if self.predict:
                    X_batch = self.dataset.getX_FromIndices(self.set_split,
                                                            indices,
                                                            normalization=self.params['normalization'],
                                                            normalization_type=self.params['normalization_type'],
                                                            meanSubstraction=self.params['mean_substraction'],
                                                            dataAugmentation=data_augmentation,
                                                            wo_da_patch_type=self.params['wo_da_patch_type'],
                                                            da_patch_type=self.params['da_patch_type'],
                                                            da_enhance_list=self.params['da_enhance_list']
                                                            )
                    data = self.net.prepareData(X_batch, None)[0]

                else:
                    X_batch, Y_batch = self.dataset.getXY_FromIndices(self.set_split,
                                                                      indices,
                                                                      normalization=self.params['normalization'],
                                                                      normalization_type=self.params['normalization_type'],
                                                                      meanSubstraction=self.params['mean_substraction'],
                                                                      dataAugmentation=data_augmentation,
                                                                      wo_da_patch_type=self.params['wo_da_patch_type'],
                                                                      da_patch_type=self.params['da_patch_type'],
                                                                      da_enhance_list=self.params['da_enhance_list'])
                    data = self.net.prepareData(X_batch, Y_batch)

            elif self.init_sample > -1 and self.final_sample > -1:
                indices = list(range(self.init_sample, self.final_sample))
                if self.predict:
                    X_batch = self.dataset.getX_FromIndices(self.set_split,
                                                            indices,
                                                            normalization=self.params['normalization'],
                                                            normalization_type=self.params['normalization_type'],
                                                            meanSubstraction=self.params['mean_substraction'],
                                                            dataAugmentation=data_augmentation,
                                                            wo_da_patch_type=self.params['wo_da_patch_type'],
                                                            da_patch_type=self.params['da_patch_type'],
                                                            da_enhance_list=self.params['da_enhance_list'])
                    data = self.net.prepareData(X_batch, None)[0]

                else:
                    X_batch, Y_batch = self.dataset.getXY_FromIndices(self.set_split,
                                                                      indices,
                                                                      normalization=self.params['normalization'],
                                                                      normalization_type=self.params[
                                                                          'normalization_type'],
                                                                      meanSubstraction=self.params['mean_substraction'],
                                                                      dataAugmentation=data_augmentation,
                                                                      wo_da_patch_type=self.params['wo_da_patch_type'],
                                                                      da_patch_type=self.params['da_patch_type'],
                                                                      da_enhance_list=self.params['da_enhance_list'])
                    data = self.net.prepareData(X_batch, Y_batch)

            else:
                if self.predict:
                    X_batch = self.dataset.getX(self.set_split,
                                                init_sample,
                                                final_sample,
                                                normalization=self.params['normalization'],
                                                normalization_type=self.params['normalization_type'],
                                                meanSubstraction=self.params['mean_substraction'],
                                                dataAugmentation=False,
                                                wo_da_patch_type=self.params['wo_da_patch_type'],
                                                da_patch_type=self.params['da_patch_type'],
                                                da_enhance_list=self.params['da_enhance_list'])
                    data = self.net.prepareData(X_batch, None)[0]
                else:
                    X_batch, Y_batch = self.dataset.getXY(self.set_split,
                                                          batch_size,
                                                          normalization=self.params['normalization'],
                                                          normalization_type=self.params['normalization_type'],
                                                          meanSubstraction=self.params['mean_substraction'],
                                                          dataAugmentation=data_augmentation,
                                                          wo_da_patch_type=self.params['wo_da_patch_type'],
                                                          da_patch_type=self.params['da_patch_type'],
                                                          da_enhance_list=self.params['da_enhance_list'])
                    data = self.net.prepareData(X_batch, Y_batch)

            yield (data)


class Homogeneous_Data_Batch_Generator(object):
    """
    Batch generator class. Retrieves batches of data.
    """

    def __init__(self,
                 set_split,
                 net,
                 dataset,
                 num_iterations,
                 batch_size=50,
                 joint_batches=20,
                 normalization=False,
                 normalization_type=None,
                 data_augmentation=True,
                 wo_da_patch_type='whole',
                 da_patch_type='resize_and_rndcrop',
                 da_enhance_list=None,
                 mean_substraction=False,
                 predict=False,
                 random_samples=-1,
                 shuffle=True):
        """
        Initializes the Data_Batch_Generator
        :param set_split: Split (train, val, test) to retrieve data
        :param net: Net which use the data
        :param dataset: Dataset instance
        :param num_iterations: Maximum number of iterations
        :param batch_size: Size of the minibatch
        :param normalization: Switches on/off the normalization of images
        :param data_augmentation: Switches on/off the data augmentation of the input
        :param mean_substraction: Switches on/off the mean substraction for images
        :param predict: Whether we are predicting or training
        :param random_samples: Retrieves this number of training samples
        :param shuffle: Shuffle the training dataset
        :param temporally_linked: Indicates if we are using a temporally-linked model
        """
        if da_enhance_list is None:
            da_enhance_list = []

        self.set_split = set_split
        self.dataset = dataset
        self.net = net
        self.predict = predict
        self.first_idx = -1
        self.batch_size = batch_size
        self.it = 0

        self.X_maxibatch = None
        self.Y_maxibatch = None
        self.tidx = None
        self.curr_idx = None
        self.batch_idx = None
        self.batch_tidx = None
        # Several parameters
        self.params = {'data_augmentation': data_augmentation,
                       'wo_da_patch_type': wo_da_patch_type,
                       'da_patch_type': da_patch_type,
                       'da_enhance_list': da_enhance_list,
                       'mean_substraction': mean_substraction,
                       'normalization': normalization,
                       'normalization_type': normalization_type,
                       'num_iterations': num_iterations / joint_batches,
                       'random_samples': random_samples,
                       'shuffle': shuffle,
                       'joint_batches': joint_batches}
        self.reset()

    def retrieve_maxibatch(self):

        if self.set_split == 'train' and not self.predict:
            data_augmentation = self.params['data_augmentation']
        else:
            data_augmentation = False

        if self.set_split == 'train' and self.it % self.params['num_iterations'] == 0 and \
                not self.predict and self.params['random_samples'] == -1 and self.params['shuffle']:
            silence = self.dataset.silence
            self.dataset.silence = True
            self.dataset.shuffleTraining()
            self.dataset.silence = silence
        if self.it % self.params['num_iterations'] == 0 and self.params['random_samples'] == -1:
            self.dataset.resetCounters(set_name=self.set_split)
        self.it += 1

        # Checks if we are finishing processing the data split
        joint_batches = self.params['joint_batches']
        batch_size = self.batch_size * joint_batches
        init_sample = (self.it - 1) * batch_size
        final_sample = self.it * batch_size
        n_samples_split = getattr(self.dataset, "len_" + self.set_split)

        if final_sample >= n_samples_split:
            final_sample = n_samples_split
            batch_size = final_sample - init_sample
            self.it = 0
        # Recovers a batch of data
        X_batch, Y_batch = self.dataset.getXY(self.set_split,
                                              batch_size,  # This batch_size value is self.batch_size * joint_batches
                                              normalization_type=self.params['normalization_type'],
                                              normalization=self.params['normalization'],
                                              meanSubstraction=self.params['mean_substraction'],
                                              dataAugmentation=data_augmentation,
                                              wo_da_patch_type=self.params['wo_da_patch_type'],
                                              da_patch_type=self.params['da_patch_type'],
                                              da_enhance_list=self.params['da_enhance_list'])

        self.X_maxibatch = X_batch
        self.Y_maxibatch = Y_batch

    def reset(self):
        self.retrieve_maxibatch()
        text_Y_batch = self.Y_maxibatch[0][1]  # just use mask
        batch_lengths = np.asarray([int(np.sum(cc)) for cc in text_Y_batch])
        self.tidx = batch_lengths.argsort()
        self.curr_idx = 0

    def generator(self):
        """
        Gets and processes the data
        :return: generator with the data
        """
        while True:
            new_X = []
            new_Y = []
            next_idx = min(self.curr_idx + self.batch_size, len(self.tidx))
            self.batch_tidx = self.tidx[self.curr_idx:next_idx]
            for x_input_idx in range(len(self.X_maxibatch)):
                x_to_add = [self.X_maxibatch[x_input_idx][i] for i in self.batch_tidx]
                new_X.append(np.asarray(x_to_add))

            for y_input_idx in range(len(self.Y_maxibatch)):
                Y_batch_ = []
                for data_mask_idx in range(len(self.Y_maxibatch[y_input_idx])):
                    y_to_add = np.asarray([self.Y_maxibatch[y_input_idx][data_mask_idx][i] for i in self.batch_tidx])
                    Y_batch_.append(y_to_add)
                new_Y.append(tuple(Y_batch_))
            data = self.net.prepareData(new_X, new_Y)
            self.curr_idx = next_idx
            if self.curr_idx >= len(self.tidx):
                self.reset()
            yield (data)


# ------------------------------------------------------- #
#       MAIN CLASS
# ------------------------------------------------------- #
class Dataset(object):
    """
    Class for defining instances of databases adapted for Keras. It includes several utility functions for
    easily managing data splits, image loading, mean calculation, etc.
    """

    def __init__(self, name, path, silence=False):
        """
        Dataset initializer
        :param name: Dataset name
        :param path: Path to the folder where the images are stored
        :param silence: Verbosity
        """
        # Dataset name
        self.name = name
        # Path to the folder where the images are stored
        self.path = path

        # If silence = False, some informative sentences will be printed while using the "Dataset" object instance
        self.silence = silence

        # Variable for storing external extra variables
        self.extra_variables = dict()

        # Data loading parameters
        # Lock for threads synchronization
        # self.__lock_read = threading.Lock()

        # Indicators for knowing if the data [X, Y] has been loaded for each data split
        self.loaded_train = [False, False]
        self.loaded_val = [False, False]
        self.loaded_test = [False, False]
        self.len_train = 0
        self.len_val = 0
        self.len_test = 0

        # Initialize dictionaries of samples
        self.X_train = dict()
        self.X_val = dict()
        self.X_test = dict()
        self.Y_train = dict()
        self.Y_val = dict()
        self.Y_test = dict()

        # Optionally, we point to the raw files. Note that these are not inputs/outputs of the dataset.
        # That means, we won't pre/post process the content of these files in the Dataset class.
        self.loaded_raw_train = [False, False]
        self.loaded_raw_val = [False, False]
        self.loaded_raw_test = [False, False]

        self.X_raw_train = dict()
        self.X_raw_val = dict()
        self.X_raw_test = dict()
        self.Y_raw_train = dict()
        self.Y_raw_val = dict()
        self.Y_raw_test = dict()

        #################################################

        # Parameters for managing all the inputs and outputs
        # List of identifiers for the inputs and outputs and their respective types
        # (which will define the preprocessing applied)
        self.ids_inputs = []
        self.types_inputs = defaultdict()  # see accepted types in self.__accepted_types_inputs
        self.inputs_data_augmentation_types = dict()  # see accepted types in self._available_augm_<input_type>
        self.optional_inputs = []

        self.ids_outputs = []
        self.types_outputs = defaultdict()  # see accepted types in self.__accepted_types_outputs
        self.sample_weights = dict()  # Choose whether we should compute output masks or not

        # List of implemented input and output data types
        self.__accepted_types_inputs = ['raw-image', 'image-features',
                                        'video', 'video-features',
                                        'text', 'text-features',
                                        'categorical', 'categorical_raw', 'binary',
                                        'id', 'ghost', 'file-name']
        self.__accepted_types_outputs = ['categorical', 'binary',
                                         'real',
                                         'text', 'dense-text', 'text-features',  # Dense text is just like text,
                                                                                 # but directly storing indices.
                                         '3DLabel', '3DSemanticLabel',
                                         'id', 'file-name']
        #    inputs/outputs with type 'id' are only used for storing external identifiers for your data
        #    they will not be used in any way. IDs must be stored in text files with a single id per line

        # List of implemented input normalization functions
        self.__available_norm_im_vid = ['0-1', '(-1)-1']  # 'image' and 'video' only
        self.__available_norm_feat = ['L2']  # 'image-features' and 'video-features' only

        # List of implemented input data augmentation functions
        self.__available_augm_vid_feat = ['random_selection', 'noise']  # 'video-features' only
        #################################################

        # Parameters used for inputs/outputs of type 'text'
        self.extra_words = {'<pad>': 0, '<unk>': 1, '<null>': 2}  # extra words introduced in all vocabularies
        self.vocabulary = dict()  # vocabularies (words2idx and idx2words)
        self.max_text_len = dict()  # number of words accepted in a 'text' sample
        self.vocabulary_len = dict()  # number of words in the vocabulary
        self.text_offset = dict()  # number of timesteps that the text is shifted (to the right)
        self.fill_text = dict()  # text padding mode
        self.label_smoothing = dict()  # Epsilon value for label smoothing. See arxiv.org/abs/1512.00567.
        self.pad_on_batch = dict()  # text padding mode: If pad_on_batch, the sample will have the maximum length
        # of the current batch. Else, it will have a fixed length (max_text_len)
        self.words_so_far = dict()  # if True, each sample will be represented as the complete set of words until
        # the point defined by the timestep dimension
        # (e.g. t=0 'a', t=1 'a dog', t=2 'a dog is', etc.)
        self.mapping = dict()  # Source -- Target predefined word mapping
        self.BPE = None  # Byte Pair Encoding instance
        self.BPE_separator = '@@'
        self.BPE_built = False
        self.moses_tokenizer = None
        self.moses_detokenizer = False
        self.moses_tokenizer_built = None
        self.moses_detokenizer_built = False
        #################################################

        # Parameters used for inputs of type 'video' or 'video-features'
        self.counts_frames = dict()
        self.paths_frames = dict()
        self.max_video_len = dict()
        #################################################

        # Parameters used for inputs of type 'image-features' or 'video-features'
        self.features_lengths = dict()
        #################################################

        # Parameters used for inputs of type 'raw-image'
        # Image resize dimensions used for all the returned images
        self.img_size = dict()
        # Image crop dimensions for the returned images
        self.img_size_crop = dict()
        # Training mean image
        self.train_mean = dict()
        # Whether they are RGB images (or grayscale)
        self.use_RGB = dict()
        #################################################

        # Parameters used for outputs of type 'categorical', '3DLabels' or '3DSemanticLabel'
        self.classes = dict()
        self.dic_classes = dict()
        #################################################

        # Parameters used for outputs of type '3DLabels' or '3DSemanticLabel'
        self.id_in_3DLabel = dict()
        self.num_poolings_model = dict()
        #################################################

        # Parameters used for outputs of type '3DSemanticLabel'
        self.semantic_classes = dict()
        #################################################

        # Parameters used for outputs of type 'sparse'
        self.sparse_binary = dict()
        #################################################
        # Set and reset counters to start loading data in batches
        self.last_train = 0
        self.last_val = 0
        self.last_test = 0
        self.resetCounters()

    def shuffleTraining(self):
        """
        Applies a random shuffling to the training samples.
        """
        if not self.silence:
            logging.info("Shuffling training samples.")

        # Shuffle
        num = self.len_train
        shuffled_order = random.sample([i for i in range(num)], num)

        # Process each input sample
        for sample_id in list(self.X_train):
            self.X_train[sample_id] = [self.X_train[sample_id][s] for s in shuffled_order]
        # Process each output sample
        for sample_id in list(self.Y_train):
            self.Y_train[sample_id] = [self.Y_train[sample_id][s] for s in shuffled_order]

        if not self.silence:
            logging.info("Shuffling training done.")

    def keepTopOutputs(self, set_name, id_out, n_top):
        self.__checkSetName(set_name)

        if id_out not in self.ids_outputs:
            raise Exception("The parameter 'id_out' must specify a valid id for an output of the dataset.\n"
                            "Error produced because parameter %s was not in %s" % (id_out, self.ids_outputs))

        logging.info('Keeping top ' + str(n_top) + ' outputs from the ' + set_name + ' set and removing the rest.')

        # Sort outputs by number of occurrences
        samples = None
        samples = getattr(self, 'Y_' + set_name)
        count = Counter(samples[id_out])
        most_frequent = sorted(list(iteritems(count)), key=lambda x: x[1], reverse=True)[:n_top]
        most_frequent = [m[0] for m in most_frequent]

        # Select top samples
        kept = []
        for i, s in list(enumerate(samples[id_out])):
            if s in most_frequent:
                kept.append(i)

        # Remove non-top samples
        # Inputs
        ids = None
        ids = list(getattr(self, 'X_' + set_name))
        for sample_id in ids:
            setattr(self, 'X_' + set_name + '[' + sample_id + ']', [getattr(self, 'X_' + set_name + '[' + sample_id + '][' + k + ']') for k in kept])
        # Outputs
        ids = list(getattr(self, 'Y_' + set_name))
        for sample_id in ids:
            setattr(self, 'Y_' + set_name + '[' + sample_id + ']', [getattr(self, 'Y_' + set_name + '[' + sample_id + '][' + k + ']') for k in kept])

        new_len = len(samples[id_out])
        setattr(self, 'len_' + set_name, new_len)
        self.__checkLengthSet(set_name)

        logging.info(str(new_len) + ' samples remaining after removal.')

    # ------------------------------------------------------- #
    #       GENERAL SETTERS
    #           classes list, train, val and test set, etc.
    # ------------------------------------------------------- #

    def resetCounters(self, set_name="all"):
        """
        Resets some basic counter indices for the next samples to read.
        """
        if set_name == "all":
            self.last_train = 0
            self.last_val = 0
            self.last_test = 0
        else:
            self.__checkSetName(set_name)
            setattr(self, 'last_' + set_name, 0)

    def setSilence(self, silence):
        """
        Changes the silence mode of the 'Dataset' instance.
        """
        self.silence = silence

    def setRawInput(self, path_list, set_name, type='file-name', id='raw-text', overwrite_split=False):
        """
        Loads a list which can contain all samples from either the 'train', 'val', or
        'test' set splits (specified by set_name).

        # General parameters
        :param overwrite_split:
        :param path_list: Path to a text file containing the paths to the images or a python list of paths
        :param set_name: identifier of the set split loaded ('train', 'val' or 'test')
        :param type: identifier of the type of input we are loading
                     (see self.__accepted_types_inputs for accepted types)
        :param id: identifier of the input data loaded
        """
        self.__checkSetName(set_name)

        # Insert type and id of input data
        keys_X_set = list(getattr(self, 'X_raw_' + set_name))
        if id not in self.ids_inputs or overwrite_split:
            self.ids_inputs.append(id)
            if id not in self.optional_inputs:
                self.optional_inputs.append(id)  # This is always optional
        elif id in keys_X_set and not overwrite_split:
            raise Exception('An input with id "' + id + '" is already loaded into the Database.')

        if type not in self.__accepted_types_inputs:
            raise NotImplementedError(
                'The input type "' + type + '" is not implemented. The list of valid types are the following: ' + str(
                    self.__accepted_types_inputs))

        if self.types_inputs.get(set_name) is None:
            self.types_inputs[set_name] = [type]
        else:
            self.types_inputs[set_name].append(type)
        aux_dict = getattr(self, 'X_raw_' + set_name)
        aux_dict[id] = path_list
        setattr(self, 'X_raw_' + set_name, aux_dict)
        del aux_dict

        aux_list = getattr(self, 'loaded_raw_' + set_name)
        aux_list[0] = True
        setattr(self, 'loaded_raw_' + set_name, aux_list)
        del aux_list
        if not self.silence:
            logging.info('Loaded "' + set_name + '" set inputs of type "' + type + '" with id "' + id + '".')

    def setInput(self, path_list, set_name, type='raw-image', id='image', repeat_set=1, required=True,
                 overwrite_split=False, normalization_types=None, data_augmentation_types=None,
                 add_additional=False,
                 img_size=None, img_size_crop=None, use_RGB=True,
                 # 'raw-image' / 'video'   (height, width, depth)
                 max_text_len=35, tokenization='tokenize_none', offset=0, fill='end', min_occ=0,  # 'text'
                 pad_on_batch=True, build_vocabulary=False, max_words=0, words_so_far=False,  # 'text'
                 bpe_codes=None, separator='@@',  # 'text'
                 feat_len=1024,  # 'image-features' / 'video-features'
                 max_video_len=26,  # 'video'
                 sparse=False,  # 'binary'
                 ):
        """
        Loads a list which can contain all samples from either the 'train', 'val', or
        'test' set splits (specified by set_name).

        # General parameters

        :param use_RGB:
        :param path_list: can either be a path to a text file containing the
                          paths to the images or a python list of paths
        :param set_name: identifier of the set split loaded ('train', 'val' or 'test')
        :param type: identifier of the type of input we are loading
                     (accepted types can be seen in self.__accepted_types_inputs)
        :param id: identifier of the input data loaded
        :param repeat_set: repeats the inputs given (useful when we have more outputs than inputs).
                           Int or array of ints.
        :param required: flag for optional inputs
        :param overwrite_split: indicates that we want to overwrite the data with
                                id that was already declared in the dataset
        :param normalization_types: type of normalization applied to the current input
                                    if we activate the data normalization while loading
        :param data_augmentation_types: type of data augmentation applied to the current
                                        input if we activate the data augmentation while loading
        :param add_additional: adds additional data to an already existent input ID


        # 'raw-image'-related parameters

        :param img_size: size of the input images (any input image will be resized to this)
        :param img_size_crop: size of the cropped zone (when dataAugmentation=False the central crop will be used)


        # 'text'-related parameters

        :param tokenization: type of tokenization applied (must be declared as a method of this class)
                             (only applicable when type=='text').
        :param build_vocabulary: whether a new vocabulary will be built from the loaded data or not
                                 (only applicable when type=='text'). A previously calculated vocabulary will be used
                                 if build_vocabulary is an 'id' from a previously loaded input/output
        :param max_text_len: maximum text length, the rest of the data will be padded with 0s
                            (only applicable if the output data is of type 'text').
        :param max_words: a maximum of 'max_words' words from the whole vocabulary will
                          be chosen by number or occurrences
        :param offset: number of timesteps that the text is shifted to the right
                      (for sequential conditional models, which take as input the previous output)
        :param fill: select whether padding before or after the sequence
        :param min_occ: minimum number of occurrences allowed for the words in the vocabulary. (default = 0)
        :param pad_on_batch: the batch timesteps size will be set to the length of the largest sample +1 if
                            True, max_len will be used as the fixed length otherwise
        :param words_so_far: if True, each sample will be represented as the complete set of words until the point
                            defined by the timestep dimension (e.g. t=0 'a', t=1 'a dog', t=2 'a dog is', etc.)
        :param bpe_codes: Codes used for applying BPE encoding.
        :param separator: BPE encoding separator.

        # 'image-features' and 'video-features'- related parameters

        :param feat_len: size of the feature vectors for each dimension.
                         We must provide a list if the features are not vectors.


        # 'video'-related parameters
        :param max_video_len: maximum video length, the rest of the data will be padded with 0s
                              (only applicable if the input data is of type 'video' or video-features').
        """
        self.__checkSetName(set_name)
        if img_size is None:
            img_size = [256, 256, 3]

        if img_size_crop is None:
            img_size_crop = [227, 227, 3]
        # Insert type and id of input data
        keys_X_set = list(getattr(self, 'X_' + set_name))
        if id not in self.ids_inputs:
            self.ids_inputs.append(id)
        elif id in keys_X_set and not overwrite_split and not add_additional:
            raise Exception('An input with id "' + id + '" is already loaded into the Database.')

        if not required and id not in self.optional_inputs:
            self.optional_inputs.append(id)

        if type not in self.__accepted_types_inputs:
            raise NotImplementedError('The input type "' + type +
                                      '" is not implemented. '
                                      'The list of valid types are the following: ' + str(self.__accepted_types_inputs))
        if self.types_inputs.get(set_name) is None:
            self.types_inputs[set_name] = [type]
        else:
            self.types_inputs[set_name].append(type)

        # Preprocess the input data depending on its type
        if type == 'raw-image':
            data = self.preprocessImages(path_list, id, set_name, img_size, img_size_crop, use_RGB)
        elif type == 'video':
            data = self.preprocessVideos(path_list, id, set_name, max_video_len, img_size, img_size_crop)
        elif type == 'text' or type == 'dense-text':
            if self.max_text_len.get(id) is None:
                self.max_text_len[id] = dict()
            data = self.preprocessText(path_list, id, set_name, tokenization, build_vocabulary, max_text_len,
                                       max_words, offset, fill, min_occ, pad_on_batch, words_so_far,
                                       bpe_codes=bpe_codes, separator=separator)
        elif type == 'text-features':
            if self.max_text_len.get(id) is None:
                self.max_text_len[id] = dict()
            data = self.preprocessTextFeatures(path_list, id, set_name, tokenization, build_vocabulary, max_text_len,
                                               max_words, offset, fill, min_occ, pad_on_batch, words_so_far,
                                               bpe_codes=bpe_codes, separator=separator)
        elif type == 'image-features':
            data = self.preprocessFeatures(path_list, id, set_name, feat_len)
        elif type == 'video-features':
            # Check if the chosen data augmentation types exists
            if data_augmentation_types is not None:
                for da in data_augmentation_types:
                    if da not in self.__available_augm_vid_feat:
                        raise NotImplementedError(
                            'The chosen data augmentation type ' + da +
                            ' is not implemented for the type "video-features".')
            self.inputs_data_augmentation_types[id] = data_augmentation_types
            data = self.preprocessVideoFeatures(path_list, id, set_name, max_video_len, img_size, img_size_crop, feat_len)
        elif type == 'categorical':
            self.setClasses(path_list, id)
            data = self.preprocessCategorical(path_list, id)
        elif type == 'categorical_raw':
            data = self.preprocessIDs(path_list, id, set_name)
        elif type == 'binary':
            data = self.preprocessBinary(path_list, id, sparse)
        elif type == 'id':
            data = self.preprocessIDs(path_list, id, set_name)
        elif type == 'ghost':
            data = []

        if isinstance(repeat_set, (np.ndarray, np.generic, list)) or repeat_set > 1:
            data = list(np.repeat(data, repeat_set))

        self.__setInput(data, set_name, type, id, overwrite_split, add_additional)

    def __setInput(self, set_data, set_name, data_type, data_id, overwrite_split, add_additional):
        if add_additional:
            aux_dict = getattr(self, 'X_' + set_name)
            aux_dict[data_id] += set_data
            setattr(self, 'X_' + set_name, aux_dict)
        else:
            aux_dict = getattr(self, 'X_' + set_name)
            aux_dict[data_id] = set_data
            setattr(self, 'X_' + set_name, aux_dict)
        del aux_dict

        aux_list = getattr(self, 'loaded_' + set_name)
        aux_list[0] = True
        setattr(self, 'loaded_' + set_name, aux_list)
        del aux_list

        if data_id not in self.optional_inputs:
            setattr(self, 'len_' + set_name, len(getattr(self, 'X_' + set_name)[data_id]))
            if not overwrite_split and not add_additional:
                self.__checkLengthSet(set_name)

        if not self.silence:
            logging.info(
                'Loaded "' + set_name + '" set inputs of data_type "' + data_type + '" with data_id "' + data_id + '" and length ' + str(getattr(self, 'len_' + set_name)) + '.')

    def replaceInput(self, data, set_name, data_type, data_id):
        """
            Replaces the data in a certain set_name and for a given data_id
        """
        self.__setInput(data, set_name, data_type, data_id, True, False)

    def removeInput(self, set_name, id='label', type='categorical'):
        # Ensure that the output exists before removing it
        keys_X_set = getattr(self, 'X_' + set_name)
        if id in self.ids_inputs:
            ind_remove = self.ids_inputs.index(id)
            del self.ids_inputs[ind_remove]
            del self.types_inputs[set_name][ind_remove]
            aux_dict = getattr(self, 'X_' + set_name)
            del aux_dict[id]
            setattr(self, 'X_' + set_name, aux_dict)
            del aux_dict

        elif id not in keys_X_set:
            raise Exception('An input with id "' + id + '" does not exist in the Database.')
        if not self.silence:
            logging.info('Removed "' + set_name + '" set input of type "' + type + '" with id "' + id + '.')

    def setRawOutput(self, path_list, set_name, type='file-name', id='raw-text', overwrite_split=False,
                     add_additional=False):
        """
        Loads a list which can contain all samples from either the 'train', 'val', or
        'test' set splits (specified by set_name).

        # General parameters
        :param overwrite_split:
        :param add_additional:
        :param path_list: can either be a path to a text file containing the paths to
                              the images or a python list of paths
        :param set_name: identifier of the set split loaded ('train', 'val' or 'test')
        :param type: identifier of the type of input we are loading
                         (accepted types can be seen in self.__accepted_types_inputs)
        :param id: identifier of the input data loaded
        """
        self.__checkSetName(set_name)

        # Insert type and id of input data
        keys_Y_set = list(getattr(self, 'Y_raw_' + set_name))
        if id not in self.ids_inputs:
            self.ids_inputs.append(id)
            if id not in self.optional_inputs:
                self.optional_inputs.append(id)  # This is always optional

        elif id in keys_Y_set and (not overwrite_split or not add_additional):
            raise Exception('An input with id "' + id + '" is already loaded into the Database.')

        if type not in self.__accepted_types_inputs:
            raise NotImplementedError(
                'The input type "' + type + '" is not implemented. The list of valid types are the following: ' + str(
                    self.__accepted_types_inputs))

        if self.types_inputs.get(set_name) is None:
            self.types_inputs[set_name] = [type]
        else:
            self.types_inputs[set_name].append(type)

        aux_dict = getattr(self, 'Y_raw_' + set_name)
        aux_dict[id] = path_list
        setattr(self, 'Y_raw_' + set_name, aux_dict)
        del aux_dict

        aux_list = getattr(self, 'loaded_raw_' + set_name)
        aux_list[1] = True
        setattr(self, 'loaded_raw_' + set_name, aux_list)
        del aux_list

        if not self.silence:
            logging.info('Loaded "' + set_name + '" set inputs of type "' + type + '" with id "' + id + '".')

    def setOutput(self, path_list, set_name, type='categorical', id='label', repeat_set=1, overwrite_split=False,
                  add_additional=False, sample_weights=False, label_smoothing=0.,
                  tokenization='tokenize_none', max_text_len=0, offset=0, fill='end', min_occ=0,  # 'text'
                  pad_on_batch=True, words_so_far=False, build_vocabulary=False, max_words=0,  # 'text'
                  bpe_codes=None, separator='@@',  # 'text'
                  associated_id_in=None, num_poolings=None,  # '3DLabel' or '3DSemanticLabel'
                  sparse=False,  # 'binary'
                  ):
        """
        Loads a set of output data.

        # General parameters

        :param path_list: can either be a path to a text file containing the labels or a python list of labels.
        :param set_name: identifier of the set split loaded ('train', 'val' or 'test').
        :param type: identifier of the type of input we are loading
                     (accepted types can be seen in self.__accepted_types_outputs).
        :param id: identifier of the input data loaded.
        :param repeat_set: repeats the outputs given
                           (useful when we have more inputs than outputs). Int or array of ints.
        :param overwrite_split: indicates that we want to overwrite
                                the data with id that was already declared in the dataset
        :param add_additional: adds additional data to an already existent output ID
        :param sample_weights: switch on/off sample weights usage for the current output
        :param label_smoothing: epsilon value for label smoothing. See arxiv.org/abs/1512.00567.
            # 'text'-related parameters

        :param tokenization: type of tokenization applied (must be declared as a method of this class)
                             (only applicable when type=='text').
        :param build_vocabulary: whether a new vocabulary will be built from the loaded data or not
                                (only applicable when type=='text').
        :param max_text_len: maximum text length, the rest of the data will be padded with 0s
                            (only applicable if the output data is of type 'text').
                             Set to 0 if the whole sentence will be used as an output class.
        :param max_words: a maximum of 'max_words' words from the whole vocabulary will
                          be chosen by number or occurrences
        :param offset: number of timesteps that the text is shifted to the right
                       (for sequential conditional models, which take as input the previous output)
        :param fill: select whether padding before or after the sequence
        :param min_occ: minimum number of occurrences allowed for the words in the vocabulary. (default = 0)
        :param pad_on_batch: the batch timesteps size will be set to the length of the largest sample +1
                             if True, max_len will be used as the fixed length otherwise
        :param words_so_far: if True, each sample will be represented as the complete set of words until the point
                             defined by the timestep dimension (e.g. t=0 'a', t=1 'a dog', t=2 'a dog is', etc.)
        :param bpe_codes: Codes used for applying BPE encoding.
        :param separator: BPE encoding separator.

            # '3DLabel' or '3DSemanticLabel'-related parameters

        :param associated_id_in: id of the input 'raw-image' associated to the inputted 3DLabels or 3DSemanticLabel
        :param num_poolings: number of pooling layers used in the model (used for calculating output dimensions)

            # 'binary'-related parameters

        :param sparse: indicates if the data is stored as a list of lists with class indices,
                       e.g. [[4, 234],[87, 222, 4568],[3],...]

        """
        self.__checkSetName(set_name)

        # Insert type and id of output data
        keys_Y_set = list(getattr(self, 'Y_' + set_name))
        if id not in self.ids_outputs:
            self.ids_outputs.append(id)
        elif id in keys_Y_set and not overwrite_split and not add_additional:
            raise Exception('An output with id "' + id + '" is already loaded into the Database.')

        if type not in self.__accepted_types_outputs:
            raise NotImplementedError('The output type "' + type +
                                      '" is not implemented. '
                                      'The list of valid types are the following: ' + str(self.__accepted_types_outputs))
        if self.types_outputs.get(set_name) is None:
            self.types_outputs[set_name] = [type]
        else:
            self.types_outputs[set_name].append(type)

        if hasattr(self, 'label_smoothing'):
            if self.label_smoothing.get(id) is None:
                self.label_smoothing[id] = dict()
            self.label_smoothing[id][set_name] = label_smoothing

        # Preprocess the output data depending on its type
        if type == 'categorical':
            self.setClasses(path_list, id)
            data = self.preprocessCategorical(path_list, id,
                                              sample_weights=True if sample_weights and set_name == 'train' else False)
        elif type == 'text' or type == 'dense-text':
            if self.max_text_len.get(id) is None:
                self.max_text_len[id] = dict()
            data = self.preprocessText(path_list, id, set_name, tokenization, build_vocabulary, max_text_len,
                                       max_words, offset, fill, min_occ, pad_on_batch, words_so_far,
                                       bpe_codes=bpe_codes, separator=separator)
        elif type == 'text-features':
            if self.max_text_len.get(id) is None:
                self.max_text_len[id] = dict()
            data = self.preprocessTextFeatures(path_list, id, set_name, tokenization, build_vocabulary, max_text_len,
                                               max_words, offset, fill, min_occ, pad_on_batch, words_so_far,
                                               bpe_codes=bpe_codes, separator=separator)
        elif type == 'binary':
            data = self.preprocessBinary(path_list, id, sparse)
        elif type == 'real':
            data = self.preprocessReal(path_list)
        elif type == 'id':
            data = self.preprocessIDs(path_list, id, set_name)
        elif type == '3DLabel':
            data = self.preprocess3DLabel(path_list, id, associated_id_in, num_poolings)
        elif type == '3DSemanticLabel':
            data = self.preprocess3DSemanticLabel(path_list, id, associated_id_in, num_poolings)

        if isinstance(repeat_set, (np.ndarray, np.generic, list)) or repeat_set > 1:
            data = list(np.repeat(data, repeat_set))
        if self.sample_weights.get(id) is None:
            self.sample_weights[id] = dict()
        self.sample_weights[id][set_name] = sample_weights
        self.__setOutput(data, set_name, type, id, overwrite_split, add_additional)

    def __setOutput(self, labels, set_name, data_type, data_id, overwrite_split, add_additional):
        if add_additional:
            aux_dict = getattr(self, 'Y_' + set_name)
            aux_dict[data_id] += labels
            setattr(self, 'Y_' + set_name, aux_dict)
        else:
            aux_dict = getattr(self, 'Y_' + set_name)
            aux_dict[data_id] = labels
            setattr(self, 'Y_' + set_name, aux_dict)
        del aux_dict

        aux_list = getattr(self, 'loaded_' + set_name)
        aux_list[1] = True
        del aux_list
        setattr(self, 'len_' + set_name, len(getattr(self, 'Y_' + set_name)[data_id]))
        if not overwrite_split and not add_additional:
            self.__checkLengthSet(set_name)

        if not self.silence:
            logging.info(
                'Loaded "' + set_name + '" set outputs of data_type "' + data_type + '" with data_id "' + data_id + '" and length ' + str(getattr(self, 'len_' + set_name)) + '.')

    def removeOutput(self, set_name, id='label', type='categorical'):
        # Ensure that the output exists before removing it
        keys_Y_set = list(getattr(self, 'Y_' + set_name))
        if id in self.ids_outputs:
            ind_remove = self.ids_outputs.index(id)
            del self.ids_outputs[ind_remove]
            del self.types_outputs[set_name][ind_remove]
            aux_dict = getattr(self, 'Y_' + set_name)
            del aux_dict[id]
            setattr(self, 'Y_' + set_name, aux_dict)
            del aux_dict

        elif id not in keys_Y_set:
            raise Exception('An output with id "' + id + '" does not exist in the Database.')
        if not self.silence:
            logging.info('Removed "' + set_name + '" set output with id "' + id + '.')

    # ------------------------------------------------------- #
    #       TYPE 'categorical' SPECIFIC FUNCTIONS
    # ------------------------------------------------------- #

    def setClasses(self, path_classes, data_id):
        """
        Loads the list of classes of the dataset.
        Each line must contain a unique identifier of the class.

        :param path_classes: Path to a text file with the classes or an instance of the class list.
        :param data_id: Dataset id

        :return: None
        """

        if isinstance(path_classes, str) and os.path.isfile(path_classes):
            classes = []
            with codecs.open(path_classes, 'r', encoding='utf-8') as list_:
                for line in list_:
                    classes.append(line.rstrip('\n'))
            self.classes[data_id] = classes
        elif isinstance(path_classes, list):
            self.classes[data_id] = path_classes
        else:
            raise Exception('Wrong type for "path_classes".'
                            ' It must be a path to a text file with the classes or an instance of the class list.\n'
                            'It currently is: %s' % str(path_classes))

        self.dic_classes[data_id] = dict()
        for c in range(len(self.classes[data_id])):
            self.dic_classes[data_id][self.classes[data_id][c]] = c

        if not self.silence:
            logging.info('Loaded classes list with ' + str(len(self.dic_classes[data_id])) + " different labels.")

    def preprocessCategorical(self, labels_list, data_id, sample_weights=False):
        """
        Preprocesses categorical data.

        :param data_id:
        :param sample_weights:
        :param labels_list: Label list. Given as a path to a file or as an instance of the class list.

        :return: Preprocessed labels.
        """

        if isinstance(labels_list, str) and os.path.isfile(labels_list):
            labels = []
            with codecs.open(labels_list, 'r', encoding='utf-8') as list_:
                for line in list_:
                    labels.append(int(line.rstrip('\n')))
        elif isinstance(labels_list, list):
            labels = labels_list
        else:
            raise Exception('Wrong type for "labels_list". '
                            'It must be a path to a text file with the labels or an instance of the class list.\n'
                            'It currently is: %s' % str(labels_list))

        if sample_weights:
            n_classes = len(set(labels))
            counts_per_class = np.zeros((n_classes,))
            for lab in labels:
                counts_per_class[lab] += 1

            # Apply balanced weights per class
            inverse_counts_per_class = [sum(counts_per_class) - c_i for c_i in counts_per_class]
            weights_per_class = [float(c_i) / sum(inverse_counts_per_class) for c_i in inverse_counts_per_class]
            self.extra_variables['class_weights_' + data_id] = weights_per_class

        return labels

    @staticmethod
    def loadCategorical(y_raw, nClasses):
        y = to_categorical(y_raw, nClasses).astype(np.uint8)
        return y

    # ------------------------------------------------------- #
    #       TYPE 'binary' SPECIFIC FUNCTIONS
    # ------------------------------------------------------- #

    def preprocessBinary(self, labels_list, data_id, sparse):
        """
        Preprocesses binary classes.

        :param data_id:
        :param labels_list: Binary label list given as an instance of the class list.
        :param sparse: indicates if the data is stored as a list of lists with class indices,
                        e.g. [[4, 234],[87, 222, 4568],[3],...]

        :return: Preprocessed labels.
        """
        if not isinstance(labels_list, list):
            raise Exception('Wrong type for "path_list". It must be an instance of the class list.')

        if sparse:
            labels = labels_list
        else:  # convert to sparse representation
            labels = [[str(i) for i, x in list(enumerate(y)) if x == 1] for y in labels_list]
        self.sparse_binary[data_id] = True

        unique_label_set = []
        for sample in labels:
            if sample not in unique_label_set:
                unique_label_set.append(sample)
        y_vocab = ['::'.join(sample) for sample in unique_label_set]

        self.build_vocabulary(y_vocab, data_id, split_symbol='::', use_extra_words=False, is_val=True)

        return labels

    def loadBinary(self, y_raw, data_id):

        try:
            sparse = self.sparse_binary[data_id]
        except Exception:  # allows backwards compatibility
            sparse = False

        if sparse:  # convert sparse into numpy array
            n_samples = len(y_raw)
            voc = self.vocabulary[data_id]['words2idx']
            num_words = len(list(voc))
            y = np.zeros((n_samples, num_words), dtype=np.uint8)
            for i, y_ in list(enumerate(y_raw)):
                for elem in y_:
                    y[i, voc[elem]] = 1
        else:
            y = np.array(y_raw).astype(np.uint8)

        return y

    # ------------------------------------------------------- #
    #       TYPE 'real' SPECIFIC FUNCTIONS
    # ------------------------------------------------------- #

    @staticmethod
    def preprocessReal(labels_list):
        """
        Preprocesses real classes.

        :param labels_list: Label list. Given as a path to a file or as an instance of the class list.

        :return: Preprocessed labels.
        """
        if isinstance(labels_list, str) and os.path.isfile(labels_list):
            labels = []
            with codecs.open(labels_list, 'r', encoding='utf-8') as list_:
                for line in list_:
                    labels.append(int(line.rstrip('\n')))
        elif isinstance(labels_list, list):
            labels = labels_list
        else:
            raise Exception('Wrong type for "labels_list". '
                            'It must be a path to a text file with real values or an instance of the class list.\n'
                            'It currently is: %s' % str(labels_list))

        return labels

    # ------------------------------------------------------- #
    #       TYPE 'features' SPECIFIC FUNCTIONS
    # ------------------------------------------------------- #

    def preprocessFeatures(self, path_list, data_id, set_name, feat_len):
        """
        Preprocesses features. We should give a path to a text file where each line must contain a path to a .npy file
        storing a feature vector. Alternatively "path_list" can be an instance of the class list.

        :param path_list: Path to a text file where each line must contain a path to a .npy file
                          storing a feature vector. Alternatively, instance of the class list.
        :param data_id: Dataset id
        :param set_name: Used?
        :param feat_len: Length of features. If all features have the same length, given as a number. Otherwise, list.

        :return: Preprocessed features
        """
        # file with a list, each line being a path to a .npy file with a feature vector
        if isinstance(path_list, str) and os.path.isfile(path_list):
            data = []
            with open(path_list, 'r') as list_:
                for line in list_:
                    # data.append(np.fromstring(line.rstrip('\n'), sep=','))
                    data.append(line.rstrip('\n'))
        elif isinstance(path_list, list):
            data = path_list
        else:
            raise Exception(
                'Wrong type for "path_list". It must be a path to a text file. Each line must contain a path'
                ' to a .npy file storing a feature vector. Alternatively "path_list"'
                ' can be an instance of the class list.\n'
                'Currently it is: %s .' % str(path_list))

        if not isinstance(feat_len, list):
            feat_len = [feat_len]
        self.features_lengths[data_id] = feat_len

        return data

    def loadFeatures(self, X, feat_len, normalization_type='L2', normalization=False, loaded=False, external=False,
                     data_augmentation=True):
        """
        Loads and normalizes features.

        :param X: Features to load.
        :param feat_len: Length of the features.
        :param normalization_type: Normalization to perform to the features (see: self.__available_norm_feat)
        :param normalization: Whether to normalize or not the features.
        :param loaded: Flag that indicates if these features have been already loaded.
        :param external: Boolean indicating if the paths provided in 'X' are absolute paths to external images
        :param data_augmentation: Perform data augmentation (with mean=0.0, std_dev=0.01)

        :return: Loaded features as numpy array
        """
        if normalization and normalization_type not in self.__available_norm_feat:
            raise NotImplementedError(
                'The chosen normalization type ' + normalization_type +
                ' is not implemented for the type "image-features" and "video-features".')

        n_batch = len(X)
        features = np.zeros(tuple([n_batch] + feat_len))

        for i, feat in list(enumerate(X)):
            if not external:
                feat = self.path + '/' + feat

            feat = np.load(feat)

            if data_augmentation:
                noise_mean = 0.0
                noise_dev = 0.01
                noise = np.random.normal(noise_mean, noise_dev, feat.shape)
                feat += noise

            if normalization:
                if normalization_type == 'L2':
                    feat /= np.linalg.norm(feat, ord=2)

            features[i] = feat

        return np.array(features)

    # ------------------------------------------------------- #
    #       TYPE 'text' SPECIFIC FUNCTIONS
    # ------------------------------------------------------- #

    def preprocessText(self, annotations_list, data_id, set_name, tokenization, build_vocabulary, max_text_len,
                       max_words, offset, fill, min_occ, pad_on_batch, words_so_far, bpe_codes=None, separator='@@'):
        """
        Preprocess 'text' data type: Builds vocabulary (if necessary) and preprocesses the sentences.
        Also sets Dataset parameters.

        :param annotations_list: Path to the sentences to process.
        :param data_id: Dataset id of the data.
        :param set_name: Name of the current set ('train', 'val', 'test')
        :param tokenization: Tokenization to perform.
        :param build_vocabulary: Whether we should build a vocabulary for this text or not.
        :param max_text_len: Maximum length of the text. If max_text_len == 0, we treat the full sentence as a class.
        :param max_words: Maximum number of words to include in the dictionary.
        :param offset: Text shifting.
        :param fill: Whether we path with zeros at the beginning or at the end of the sentences.
        :param min_occ: Minimum occurrences of each word to be included in the dictionary.
        :param pad_on_batch: Whether we get sentences with length of the maximum length of the
                             minibatch or sentences with a fixed (max_text_length) length.
        :param words_so_far: Experimental feature. Should be ignored.
        :param bpe_codes: Codes used for applying BPE encoding.
        :param separator: BPE encoding separator.

        :return: Preprocessed sentences.
        """
        sentences = []
        if isinstance(annotations_list, str) and os.path.isfile(annotations_list):
            with codecs.open(annotations_list, 'r', encoding='utf-8') as list_:
                for line in list_:
                    sentences.append(line.rstrip('\n'))
        elif isinstance(annotations_list, list):
            sentences = annotations_list
        else:
            raise Exception(
                'Wrong type for "annotations_list". '
                'It must be a path to a text file with the sentences or a list of sentences. '
                'It currently is: %s' % (str(annotations_list)))

        # Tokenize sentences
        if max_text_len != 0:  # will only tokenize if we are not using the whole sentence as a class
            # Check if tokenization method exists
            if hasattr(self, tokenization):
                if 'bpe' in tokenization.lower():
                    if bpe_codes is None:
                        raise AssertionError('bpe_codes must be specified when applying a BPE tokenization.')
                    self.build_bpe(bpe_codes, separator)
                tokfun = eval('self.' + tokenization)
                if not self.silence:
                    logging.info('\tApplying tokenization function: "' + tokenization + '".')
            else:
                raise Exception('Tokenization procedure "' + tokenization + '" is not implemented.')

            for i, sentence in enumerate(sentences):
                sentences[i] = tokfun(sentence)
        else:
            tokfun = None

        # Build vocabulary
        if build_vocabulary:
            self.build_vocabulary(sentences, data_id, max_text_len != 0, min_occ=min_occ, n_words=max_words,
                                  use_extra_words=(max_text_len != 0))
        elif isinstance(build_vocabulary, str):
            if build_vocabulary in self.vocabulary:
                self.vocabulary[data_id] = self.vocabulary[build_vocabulary]
                self.vocabulary_len[data_id] = self.vocabulary_len[build_vocabulary]
                if not self.silence:
                    logging.info('\tReusing vocabulary named "' + build_vocabulary + '" for data with data_id "' + data_id + '".')
            else:
                raise Exception('The parameter "build_vocabulary" must be a boolean '
                                'or a str containing an data_id of the vocabulary we want to copy.\n'
                                'It currently is: %s' % str(build_vocabulary))

        elif isinstance(build_vocabulary, dict):
            self.vocabulary[data_id] = build_vocabulary
            if not self.silence:
                logging.info('\tReusing vocabulary from dictionary for data with data_id "' + data_id + '".')

        if data_id not in self.vocabulary:
            raise Exception('The dataset must include a vocabulary with data_id "' + data_id +
                            '" in order to process the type "text" data. Set "build_vocabulary" to True if you want to use the current data for building the vocabulary.')

        # Store max text len
        self.max_text_len[data_id][set_name] = max_text_len
        self.text_offset[data_id] = offset
        self.fill_text[data_id] = fill
        self.pad_on_batch[data_id] = pad_on_batch
        self.words_so_far[data_id] = words_so_far

        return sentences

    def preprocessTextFeatures(self, annotations_list, data_id, set_name, tokenization, build_vocabulary, max_text_len,
                               max_words, offset, fill, min_occ, pad_on_batch, words_so_far, bpe_codes=None, separator='@@'):
        """
        Preprocess 'text' data type: Builds vocabulary (if necessary) and preprocesses the sentences.
        Also sets Dataset parameters.

        :param annotations_list: Path to the sentences to process.
        :param data_id: Dataset id of the data.
        :param set_name: Name of the current set ('train', 'val', 'test')
        :param tokenization: Tokenization to perform.
        :param build_vocabulary: Whether we should build a vocabulary for this text or not.
        :param max_text_len: Maximum length of the text. If max_text_len == 0, we treat the full sentence as a class.
        :param max_words: Maximum number of words to include in the dictionary.
        :param offset: Text shifting.
        :param fill: Whether we path with zeros at the beginning or at the end of the sentences.
        :param min_occ: Minimum occurrences of each word to be included in the dictionary.
        :param pad_on_batch: Whether we get sentences with length of the maximum length of the
                             minibatch or sentences with a fixed (max_text_length) length.
        :param words_so_far: Experimental feature. Should be ignored.
        :param bpe_codes: Codes used for applying BPE encoding.
        :param separator: BPE encoding separator.

        :return: Preprocessed sentences.
        """
        sentences = []
        if isinstance(annotations_list, str) and os.path.isfile(annotations_list):
            with codecs.open(annotations_list, 'r', encoding='utf-8') as list_:
                for line in list_:
                    sentences.append(line.rstrip('\n'))
        elif isinstance(annotations_list, list):
            sentences = annotations_list
        else:
            raise Exception(
                'Wrong type for "annotations_list". '
                'It must be a path to a text file with the sentences or a list of sentences. '
                'It currently is: %s' % (str(annotations_list)))

        # Tokenize sentences
        if max_text_len != 0:  # will only tokenize if we are not using the whole sentence as a class
            # Check if tokenization method exists
            if hasattr(self, tokenization):
                if 'bpe' in tokenization.lower():
                    if bpe_codes is None:
                        raise AssertionError('bpe_codes must be specified when applying a BPE tokenization.')
                    self.build_bpe(bpe_codes, separator)
                tokfun = eval('self.' + tokenization)
                if not self.silence:
                    logging.info('\tApplying tokenization function: "' + tokenization + '".')
            else:
                raise Exception('Tokenization procedure "' + tokenization + '" is not implemented.')

            for sentence_idx, sentence in enumerate(sentences):
                sentences[sentence_idx] = tokfun(sentence)
        else:
            tokfun = None

        # Build vocabulary
        if build_vocabulary:
            self.build_vocabulary(sentences, data_id, max_text_len != 0, min_occ=min_occ, n_words=max_words,
                                  use_extra_words=(max_text_len != 0))
        elif isinstance(build_vocabulary, str):
            if build_vocabulary in self.vocabulary:
                self.vocabulary[data_id] = self.vocabulary[build_vocabulary]
                self.vocabulary_len[data_id] = self.vocabulary_len[build_vocabulary]
                if not self.silence:
                    logging.info('\tReusing vocabulary named "' + build_vocabulary + '" for data with data_id "' + data_id + '".')
            else:
                raise Exception('The parameter "build_vocabulary" must be a boolean '
                                'or a str containing an data_id of the vocabulary we want to copy.\n'
                                'It currently is: %s' % str(build_vocabulary))

        elif isinstance(build_vocabulary, dict):
            self.vocabulary[data_id] = build_vocabulary
            if not self.silence:
                logging.info('\tReusing vocabulary from dictionary for data with data_id "' + data_id + '".')

        if data_id not in self.vocabulary:
            raise Exception('The dataset must include a vocabulary with data_id "' + data_id +
                            '" in order to process the type "text" data. Set "build_vocabulary" to True if you want to use the current data for building the vocabulary.')

        # Store max text len
        self.max_text_len[data_id][set_name] = max_text_len
        self.text_offset[data_id] = offset
        self.fill_text[data_id] = fill
        self.pad_on_batch[data_id] = pad_on_batch
        self.words_so_far[data_id] = words_so_far

        # Max values per uint type:
        # uint8.max: 255
        # uint16.max: 65535
        # uint32.max: 4294967295
        if self.vocabulary_len[data_id] < 255:
            dtype_text = 'uint8'
        elif self.vocabulary_len[data_id] < 65535:
            dtype_text = 'uint16'
        else:
            dtype_text = 'uint32'
        vocab = self.vocabulary[data_id]['words2idx']
        sentence_features = np.ones((len(sentences), max_text_len)).astype(dtype_text) * self.extra_words['<pad>']
        max_text_len -= 1  # always leave space for <eos> symbol
        for sentence_idx, sentence in enumerate(sentences):
            words = sentence.strip().split()
            len_j = len(words)
            if fill == 'start':
                offset_j = max_text_len - len_j - 1
            elif fill == 'center':
                offset_j = (max_text_len - len_j) / 2
                len_j += offset_j
            else:
                offset_j = 0
                len_j = min(len_j, max_text_len)
            if offset_j < 0:
                len_j += offset_j
                offset_j = 0

            for word_idx, word in list(zip(range(len_j), words[:len_j])):
                sentence_features[sentence_idx, word_idx + offset_j] = vocab.get(word, vocab['<unk>'])
            if offset > 0:  # Move the text to the right -> null symbol
                sentence_features[sentence_idx] = np.append([vocab['<null>']] * offset, sentence_features[sentence_idx, :-offset])
        return sentence_features

    def build_vocabulary(self, captions, data_id, do_split=True, min_occ=0, n_words=0, split_symbol=' ',
                         use_extra_words=True, is_val=False):
        """
        Vocabulary builder for data of type 'text'

        :param use_extra_words:
        :param captions: Corpus sentences
        :param data_id: Dataset id of the text
        :param do_split: Split sentence by words or use the full sentence as a class.
        :param split_symbol: symbol used for separating the elements in each sentence
        :param min_occ: Minimum occurrences of each word to be included in the dictionary.
        :param n_words: Maximum number of words to include in the dictionary.
        :param is_val: Set to True if the input 'captions' are values and we want to keep them sorted
        :return: None.
        """
        if not self.silence:
            logging.info("Creating vocabulary for data with data_id '" + data_id + "'.")

        counters = []
        sentence_counts = []
        counter = Counter()
        sentence_count = 0
        for line in captions:
            if do_split:
                words = line.strip().split(split_symbol)
                counter.update(words)
            else:
                counter.update([line])
            sentence_count += 1

        if not do_split and not self.silence:
            logging.info('Using whole sentence as a single word.')

        counters.append(counter)
        sentence_counts.append(sentence_count)
        combined_counter = reduce(add, counters)
        if not self.silence:
            logging.info("\t Total: %d unique words in %d sentences with a total of %d words." %
                         (len(combined_counter), sum(sentence_counts), sum(list(combined_counter.values()))))

        # keep only words with less than 'min_occ' occurrences
        if min_occ > 1:
            removed = 0
            for k in list(combined_counter):
                if combined_counter[k] < min_occ:
                    del combined_counter[k]
                    removed += 1
            if not self.silence:
                logging.info("\t Removed %d words with less than %d occurrences. New total: %d." %
                             (removed, min_occ, len(combined_counter)))

        # keep only top 'n_words'
        if n_words > 0:
            if use_extra_words:
                vocab_count = combined_counter.most_common(n_words - len(self.extra_words))
            else:
                vocab_count = combined_counter.most_common(n_words)
            if not self.silence:
                logging.info("Creating dictionary of %s most common words, covering "
                             "%2.1f%% of the text."
                             % (n_words,
                                100.0 * sum([count for word, count in vocab_count]) /
                                sum(list(combined_counter.values()))))
        else:
            if not self.silence:
                logging.info("Creating dictionary of all words")
            vocab_count = counter.most_common()

        dictionary = {}
        for i, (word, count) in list(enumerate(vocab_count)):
            if is_val:
                dictionary[word] = int(word)
            else:
                dictionary[word] = i
            if use_extra_words:
                dictionary[word] += len(self.extra_words)

        if use_extra_words:
            for w, k in iteritems(self.extra_words):
                dictionary[w] = k

        # Store dictionary and append to previously existent if needed.
        if data_id not in self.vocabulary:
            self.vocabulary[data_id] = dict()
            self.vocabulary[data_id]['words2idx'] = dictionary
            inv_dictionary = {v: k for k, v in list(iteritems(dictionary))}
            self.vocabulary[data_id]['idx2words'] = inv_dictionary

            self.vocabulary_len[data_id] = len(vocab_count)
            if use_extra_words:
                self.vocabulary_len[data_id] += len(self.extra_words)

        else:
            old_keys = list(self.vocabulary[data_id]['words2idx'])
            new_keys = list(dictionary)
            added = 0
            for key in new_keys:
                if key not in old_keys:
                    self.vocabulary[data_id]['words2idx'][key] = self.vocabulary_len[data_id]
                    self.vocabulary_len[data_id] += 1
                    added += 1

            inv_dictionary = {v: k for k, v in list(iteritems(self.vocabulary[data_id]['words2idx']))}
            self.vocabulary[data_id]['idx2words'] = inv_dictionary

            if not self.silence:
                logging.info('Appending ' + str(added) + ' words to dictionary with data_id "' + data_id + '".')
                logging.info('\tThe new total is ' + str(self.vocabulary_len[data_id]) + '.')

    def merge_vocabularies(self, ids):
        """
        Merges the vocabularies from a set of text inputs/outputs into a single one.

        :param ids: identifiers of the inputs/outputs whose vocabularies will be merged
        :return: None
        """
        if not isinstance(ids, list):
            raise AssertionError('ids must be a list of inputs/outputs identifiers of type text')
        if not self.silence:
            logging.info('Merging vocabularies of the following ids: ' + str(ids))

        # Pick the first vocabulary as reference
        vocab_ref = self.vocabulary[ids[0]]['words2idx']
        next_idx = max(list(vocab_ref.values())) + 1

        # Merge all vocabularies to the reference
        for i in range(1, len(ids)):
            current_data_id = ids[i]
            vocab = self.vocabulary[current_data_id]['words2idx']
            for w in list(vocab):
                if w not in list(vocab_ref):
                    vocab_ref[w] = next_idx
                    next_idx += 1

        # Also build idx2words
        self.vocabulary[ids[0]]['words2idx'] = vocab_ref
        inv_dictionary = {v: k for k, v in list(iteritems(vocab_ref))}
        self.vocabulary[ids[0]]['idx2words'] = inv_dictionary
        self.vocabulary_len[ids[0]] = len(list(self.vocabulary[ids[0]]['words2idx']))

        # Insert in all ids
        for i in range(1, len(ids)):
            self.vocabulary[ids[i]]['words2idx'] = self.vocabulary[ids[0]]['words2idx']
            self.vocabulary[ids[i]]['idx2words'] = self.vocabulary[ids[0]]['idx2words']
            self.vocabulary_len[ids[i]] = self.vocabulary_len[ids[0]]

        if not self.silence:
            logging.info('\tThe new total is ' + str(self.vocabulary_len[ids[0]]) + '.')

    def build_bpe(self, codes, merges=-1, separator=u'@@', vocabulary=None, glossaries=None):
        """
        Constructs a BPE encoder instance. Currently, vocabulary and glossaries options are not implemented.
        :param codes: File with BPE codes (created by learn_bpe.py)
        :param separator: Separator between non-final subword units (default: '@@'))
        :param vocabulary: Vocabulary file. If provided, this script reverts any merge operations that produce an OOV.
        :param glossaries: The strings provided in glossaries will not be affected
                           by the BPE (i.e. they will neither be broken into subwords,
                           nor concatenated with other subwords.
        :return: None
        """
        from keras_wrapper.extra.external import BPE
        with codecs.open(codes, 'rb', encoding='utf-8') as cods:
            self.BPE = BPE(cods, merges=merges, separator=separator, vocab=vocabulary, glossaries=glossaries)
        self.BPE_separator = separator
        self.BPE_built = True

    def build_moses_tokenizer(self, language='en'):
        """
        Constructs a Moses tokenizer instance.
        :param language: Tokenizer language.
        :return: None
        """
        from sacremoses import MosesTokenizer
        self.moses_tokenizer = MosesTokenizer(lang=language)
        self.moses_tokenizer_built = True

    def build_moses_detokenizer(self, language='en'):
        """
        Constructs a BPE encoder instance. Currently, vocabulary and glossaries options are not implemented.
        :param codes: File with BPE codes (created by learn_bpe.py)
        :param separator: Separator between non-final subword units (default: '@@'))
        :param vocabulary: Vocabulary file. If provided, this script reverts any merge operations that produce an OOV.
        :param glossaries: The strings provided in glossaries will not be affected
                           by the BPE (i.e. they will neither be broken into subwords,
                           nor concatenated with other subwords.
        :return: None
        """
        from sacremoses import MosesDetokenizer
        self.moses_detokenizer = MosesDetokenizer(lang=language)
        self.moses_detokenizer_built = True

    def apply_label_smoothing(self, y, discount, vocabulary_len, discount_type='uniform'):
        """
        Applies label smoothing to a one-hot codified vector.
        :param y_text: Input to smooth
        :param discount: Discount to apply
        :param vocabulary_len: Length of the one-hot vectors
        :param discount_type: Type of smoothing. Types supported:
            'uniform': Subtract a 'label_smoothing_discount' from the label and distribute it uniformly among all labels.
        :return:
        """
        # if discount_type == 'uniform': # Currently, only 'uniform' discount_type is implemented.
        y = ((1 - discount) * y + (discount / vocabulary_len))
        return y

    @staticmethod
    def load3DLabels(bbox_list, nClasses, dataAugmentation, daRandomParams, img_size, size_crop, image_list):
        """
        Loads a set of outputs of the type 3DLabel (used for detection)

        :param bbox_list: list of bboxes, labels and original sizes
        :param nClasses: number of different classes to be detected
        :param dataAugmentation: are we applying data augmentation?
        :param daRandomParams: random parameters applied on data augmentation (vflip, hflip and random crop)
        :param img_size: resized applied to input images
        :param size_crop: crop size applied to input images
        :param image_list: list of input images used as identifiers to 'daRandomParams'
        :return: 3DLabels with shape (batch_size, width*height, classes)
        """
        from scipy import misc

        n_samples = len(bbox_list)
        h, w, d = img_size
        h_crop, w_crop, d_crop = size_crop
        labels = np.zeros((n_samples, nClasses, h_crop, w_crop), dtype=np.float32)

        for i in range(n_samples):
            line = bbox_list[i]
            arrayLine = line.split(';')
            arrayBndBox = arrayLine[:-1]
            w_original, h_original, d_original = eval(arrayLine[-1])

            label3D = np.zeros((nClasses, h_original, w_original), dtype=np.float32)

            for array in arrayBndBox:
                bndbox = eval(array)[0]
                idxclass = eval(array)[1]

                # bndbox_ones = np.ones((bndbox[3] - bndbox[1] + 1, bndbox[2] - bndbox[0] + 1))
                # label3D[idxclass, bndbox[1] - 1:bndbox[3], bndbox[0] - 1:bndbox[2]] = bndbox_ones

                bndbox_ones = np.ones((bndbox[2] - bndbox[0] + 1, bndbox[3] - bndbox[1] + 1))
                label3D[idxclass, bndbox[0] - 1:bndbox[2], bndbox[1] - 1:bndbox[3]] = bndbox_ones

            if not dataAugmentation or daRandomParams is None:
                # Resize 3DLabel to crop size.
                for j in range(nClasses):
                    label2D = misc.imresize(label3D[j], (h_crop, w_crop))
                    maxval = np.max(label2D)
                    if maxval > 0:
                        label2D /= maxval
                    labels[i, j] = label2D
            else:
                label3D_rs = np.zeros((nClasses, h_crop, w_crop), dtype=np.float32)
                # Crop the labels (random crop)
                for j in range(nClasses):
                    label2D = misc.imresize(label3D[j], (h, w))
                    maxval = np.max(label2D)
                    if maxval > 0:
                        label2D /= maxval
                    randomParams = daRandomParams[image_list[i]]
                    # Take random crop
                    left = randomParams["left"]
                    right = np.add(left, size_crop[0:2])

                    label2D = label2D[left[0]:right[0], left[1]:right[1]]

                    # Randomly flip (with a certain probability)
                    flip = randomParams["hflip"]
                    prob_flip_horizontal = randomParams["prob_flip_horizontal"]
                    if flip < prob_flip_horizontal:  # horizontal flip
                        label2D = np.fliplr(label2D)
                    flip = randomParams["vflip"]
                    prob_flip_vertical = randomParams["prob_flip_vertical"]
                    if flip < prob_flip_vertical:  # vertical flip
                        label2D = np.flipud(label2D)

                    label3D_rs[j] = label2D

                labels[i] = label3D_rs

        # Reshape labels to (batch_size, width*height, classes) before returning
        labels = np.reshape(labels, (n_samples, nClasses, w_crop * h_crop))
        labels = np.transpose(labels, (0, 2, 1))

        return labels

    def load3DSemanticLabels(self, labeled_images_list, nClasses, classes_to_colour, dataAugmentation, daRandomParams,
                             img_size, size_crop, image_list):
        """
        Loads a set of outputs of the type 3DSemanticLabel (used for semantic segmentation TRAINING)

        :param labeled_images_list: list of labeled images
        :param nClasses: number of different classes to be detected
        :param classes_to_colour: dictionary relating each class id to their corresponding colour in the labeled image
        :param dataAugmentation: are we applying data augmentation?
        :param daRandomParams: random parameters applied on data augmentation (vflip, hflip and random crop)
        :param img_size: resized applied to input images
        :param size_crop: crop size applied to input images
        :param image_list: list of input images used as identifiers to 'daRandomParams'
        :return: 3DSemanticLabels with shape (batch_size, width*height, classes)
        """
        from PIL import Image as pilimage
        from scipy import misc

        n_samples = len(labeled_images_list)
        h, w, d = img_size
        h_crop, w_crop, d_crop = size_crop
        labels = np.zeros((n_samples, nClasses, h_crop, w_crop), dtype=np.float32)

        for i in range(n_samples):
            line = labeled_images_list[i].rstrip('\n')

            # Load labeled GT image
            labeled_im = self.path + '/' + line
            # Check if the filename includes the extension
            [path, filename] = ntpath.split(labeled_im)
            [filename, ext] = os.path.splitext(filename)
            # If it doesn't then we find it
            if not ext:
                filename = fnmatch.filter(os.listdir(path), filename + '*')
                if not filename:
                    raise Exception('Non existent image ' + labeled_im)
                else:
                    labeled_im = path + '/' + filename[0]
            # Read image
            try:
                logging.disable(logging.CRITICAL)
                labeled_im = pilimage.open(labeled_im)
                labeled_im = np.asarray(labeled_im)
                logging.disable(logging.NOTSET)
                labeled_im = misc.imresize(labeled_im, (h, w))
            except Exception:
                logging.info(labeled_im)
                logging.warning("WARNING!")
                logging.warning("Can't load image " + labeled_im)
                labeled_im = np.zeros((h, w))

            label3D = np.zeros((nClasses, h, w), dtype=np.float32)

            # Insert 1s in the corresponding positions for each class
            for class_id, colour in iteritems(classes_to_colour):
                # indices = np.where(np.all(labeled_im == colour, axis=-1))
                indices = np.where(labeled_im == class_id)
                num_vals = len(indices[0])
                if num_vals > 0:
                    for idx_pos in range(num_vals):
                        x, y = indices[0][idx_pos], indices[1][idx_pos]
                        label3D[class_id, x, y] = 1.

            if not dataAugmentation or daRandomParams is None:
                # Resize 3DLabel to crop size.
                for j in range(nClasses):
                    label2D = misc.imresize(label3D[j], (h_crop, w_crop))
                    maxval = np.max(label2D)
                    if maxval > 0:
                        label2D /= maxval
                    labels[i, j] = label2D
            else:
                label3D_rs = np.zeros((nClasses, h_crop, w_crop), dtype=np.float32)
                # Crop the labels (random crop)
                for j in range(nClasses):
                    label2D = misc.imresize(label3D[j], (h, w))
                    maxval = np.max(label2D)
                    if maxval > 0:
                        label2D /= maxval
                    randomParams = daRandomParams[image_list[i]]
                    # Take random crop
                    left = randomParams["left"]
                    right = np.add(left, size_crop[0:2])

                    label2D = label2D[left[0]:right[0], left[1]:right[1]]

                    # Randomly flip (with a certain probability)
                    flip = randomParams["hflip"]
                    prob_flip_horizontal = randomParams["prob_flip_horizontal"]
                    if flip < prob_flip_horizontal:  # horizontal flip
                        label2D = np.fliplr(label2D)
                    flip = randomParams["vflip"]
                    prob_flip_vertical = randomParams["prob_flip_vertical"]
                    if flip < prob_flip_vertical:  # vertical flip
                        label2D = np.flipud(label2D)

                    label3D_rs[j] = label2D

                labels[i] = label3D_rs

        # Reshape labels to (batch_size, width*height, classes) before returning
        labels = np.reshape(labels, (n_samples, nClasses, w_crop * h_crop))
        labels = np.transpose(labels, (0, 2, 1))

        return labels

    def loadText(self, X, vocabularies, max_len, offset, fill, pad_on_batch, words_so_far, loading_X=False):
        """
        Text encoder: Transforms samples from a text representation into a numerical one. It also masks the text.

        :param X: Text to encode.
        :param vocabularies: Mapping word -> index
        :param max_len: Maximum length of the text.
        :param offset: Shifts the text to the right, adding null symbol at the start
        :param fill: 'start': the resulting vector will be filled with 0s at the beginning.
                     'end': it will be filled with 0s at the end.
                     'center': the vector will be surrounded by 0s, both at beginning and end.
        :param pad_on_batch: Whether we get sentences with length of the maximum length of the minibatch or
                             sentences with a fixed (max_text_length) length.
        :param words_so_far: Experimental feature. Use with caution.
        :param loading_X: Whether we are loading an input or an output of the model
        :return: Text as sequence of number. Mask for each sentence.
        """
        vocab = vocabularies['words2idx']
        n_batch = len(X)

        # Max values per uint type:
        # uint8.max: 255
        # uint16.max: 65535
        # uint32.max: 4294967295
        vocabulary_size = len(list(vocab))

        if vocabulary_size < 255:
            dtype_text = 'uint8'
        elif vocabulary_size < 65535:
            dtype_text = 'uint16'
        else:
            dtype_text = 'uint32'

        if max_len == 0:  # use whole sentence as class
            X_out = np.zeros(n_batch).astype(dtype_text)
            for sentence_idx in range(n_batch):
                word = X[sentence_idx]
                if '<unk>' in vocab:
                    X_out[sentence_idx] = vocab.get(word, vocab['<unk>'])
                else:
                    X_out[sentence_idx] = vocab[word]
            if loading_X:
                X_out = (X_out, None)  # This None simulates a mask
        else:  # process text as a sequence of words
            if pad_on_batch:
                max_len_batch = min(max([len(words.split(' ')) for words in X]) + 1, max_len)
            else:
                max_len_batch = max_len

            if words_so_far:
                X_out = np.ones((n_batch, max_len_batch, max_len_batch)).astype(dtype_text) * self.extra_words['<pad>']
                X_mask = np.zeros((n_batch, max_len_batch, max_len_batch)).astype('int8')
                null_row = np.ones((1, max_len_batch)).astype(dtype_text) * self.extra_words['<pad>']
                zero_row = np.zeros((1, max_len_batch)).astype('int8')
                if offset > 0:
                    null_row[0] = np.append([vocab['<null>']] * offset, null_row[0, :-offset])
            else:
                X_out = np.ones((n_batch, max_len_batch)).astype(dtype_text) * self.extra_words['<pad>']
                X_mask = np.zeros((n_batch, max_len_batch)).astype('int8')

            max_len_batch -= 1  # always leave space for <eos> symbol

            # fills text vectors with each word (fills with 0s or removes remaining words w.r.t. max_len)
            for sentence_idx in range(n_batch):
                words = X[sentence_idx].strip().split(' ')
                len_j = len(words)
                if fill == 'start':
                    offset_j = max_len_batch - len_j - 1
                elif fill == 'center':
                    offset_j = (max_len_batch - len_j) / 2
                    len_j += offset_j
                else:
                    offset_j = 0
                    len_j = min(len_j, max_len_batch)
                if offset_j < 0:
                    len_j += offset_j
                    offset_j = 0

                if words_so_far:
                    for word_idx, word in list(zip(range(len_j), words[:len_j])):
                        next_w = vocab.get(word, next_w=vocab['<unk>'])
                        for k in range(word_idx, len_j):
                            X_out[sentence_idx, k + offset_j, word_idx + offset_j] = next_w
                            X_mask[sentence_idx, k + offset_j, word_idx + offset_j] = 1  # fill mask
                        X_mask[sentence_idx, word_idx + offset_j, word_idx + 1 + offset_j] = 1  # add additional 1 for the <eos> symbol

                else:
                    for word_idx, word in list(zip(range(len_j), words[:len_j])):
                        X_out[sentence_idx, word_idx + offset_j] = vocab.get(word, vocab['<unk>'])
                        X_mask[sentence_idx, word_idx + offset_j] = 1  # fill mask
                    X_mask[sentence_idx, len_j + offset_j] = 1  # add additional 1 for the <eos> symbol

                if offset > 0:  # Move the text to the right -> null symbol
                    if words_so_far:
                        for k in range(len_j):
                            X_out[sentence_idx, k] = np.append([vocab['<null>']] * offset, X_out[sentence_idx, k, :-offset])
                            X_mask[sentence_idx, k] = np.append([0] * offset, X_mask[sentence_idx, k, :-offset])
                        X_out[sentence_idx] = np.append(null_row, X_out[sentence_idx, :-offset], axis=0)
                        X_mask[sentence_idx] = np.append(zero_row, X_mask[sentence_idx, :-offset], axis=0)
                    else:
                        X_out[sentence_idx] = np.append([vocab['<null>']] * offset, X_out[sentence_idx, :-offset])
                        X_mask[sentence_idx] = np.append([1] * offset, X_mask[sentence_idx, :-offset])
            X_out = (np.asarray(X_out, dtype=dtype_text), np.asarray(X_mask, dtype='int8'))

        return X_out

    def loadTextOneHot(self,
                       X,
                       vocabularies,
                       vocabulary_len,
                       max_len,
                       offset,
                       fill,
                       pad_on_batch,
                       words_so_far,
                       sample_weights=False,
                       loading_X=False,
                       label_smoothing=0.):

        """
        Text encoder: Transforms samples from a text representation into a one-hot. It also masks the text.

        :param vocabulary_len:
        :param sample_weights:
        :param X: Text to encode.
        :param vocabularies: Mapping word -> index
        :param max_len: Maximum length of the text.
        :param offset: Shifts the text to the right, adding null symbol at the start
        :param fill: 'start': the resulting vector will be filled with 0s at the beginning.
                     'end': it will be filled with 0s at the end.
                     'center': the vector will be surrounded by 0s, both at beginning and end.
        :param pad_on_batch: Whether we get sentences with length of the maximum length of
                             the minibatch or sentences with a fixed (max_text_length) length.
        :param words_so_far: Experimental feature. Use with caution.
        :param loading_X: Whether we are loading an input or an output of the model
        :return: Text as sequence of one-hot vectors. Mask for each sentence.
        """

        y = self.loadText(X, vocabularies, max_len, offset, fill, pad_on_batch,
                          words_so_far, loading_X=loading_X)
        # Use whole sentence as class (classifier model)
        if max_len == 0:
            y_aux = to_categorical(y, vocabulary_len).astype(np.uint8)
        # Use words separately (generator model)
        else:
            if label_smoothing > 0.:
                y_aux_type = np.float32
            else:
                y_aux_type = np.uint8
            y_aux = np.zeros(list(y[0].shape) + [vocabulary_len]).astype(y_aux_type)
            for idx in range(y[0].shape[0]):
                y_aux[idx] = to_categorical(y[0][idx], vocabulary_len).astype(y_aux_type)
            if label_smoothing > 0.:
                y_aux = self.apply_label_smoothing(y_aux, label_smoothing, vocabulary_len)
            if sample_weights:
                y_aux = (y_aux, y[1])  # join data and mask
        return y_aux

    def loadTextFeatures(self, X, max_len, pad_on_batch, offset):
        """
        Text encoder: Transforms samples from a text representation into a numerical one. It also masks the text.

        :param X: Encoded text.
        :param max_len: Maximum length of the text.
        :param pad_on_batch: Whether we get sentences with length of the maximum length of the minibatch or
                             sentences with a fixed (max_text_length) length.
        :return: Text as sequence of numbers. Mask for each sentence.
        """
        X_out = np.asarray(X)
        max_len_X = max(np.sum(X_out != 0, axis=-1))
        max_len_out = min(max_len_X + 1 - offset, max_len) if pad_on_batch else max_len
        X_out_aux = np.zeros((X_out.shape[0], max_len_out), dtype='int64')
        X_out_aux[:, :max_len_X] = X_out[:, :max_len_X].astype('int64')
        # Mask all zero-values
        X_mask = (np.ma.make_mask(X_out_aux, dtype='int') * 1).astype('int8')
        # But we keep with the first one, as it indicates the <pad> symbol
        X_mask = np.hstack((np.ones((X_mask.shape[0], 1)), X_mask[:, :-1]))
        X_out = (X_out_aux, X_mask)
        return X_out

    def loadTextFeaturesOneHot(self, X,
                               vocabulary_len,
                               max_len,
                               pad_on_batch,
                               offset,
                               sample_weights=False,
                               label_smoothing=0.):

        """
        Text encoder: Transforms samples from a text representation into a one-hot. It also masks the text.
        :param X: Encoded text.
        :param vocabulary_len: Length of the vocabulary (size of the one-hot vector)
        :param sample_weights: If True, we also return the mask of the text.
        :param vocabularies: Mapping word -> index
        :param max_len: Maximum length of the text.
        :param offset: Shifts the text to the right, adding null symbol at the start
        :param fill: 'start': the resulting vector will be filled with 0s at the beginning.
                     'end': it will be filled with 0s at the end.
                     'center': the vector will be surrounded by 0s, both at beginning and end.
        :param pad_on_batch: Whether we get sentences with length of the maximum length of
                             the minibatch or sentences with a fixed (max_text_length) length.
        :param words_so_far: Experimental feature. Use with caution.
        :param loading_X: Whether we are loading an input or an output of the model
        :return: Text as sequence of one-hot vectors. Mask for each sentence.
        """
        y = self.loadTextFeatures(X, max_len, pad_on_batch, offset)

        # Use whole sentence as class (classifier model)
        if max_len == 0:
            y_aux = to_categorical(y, vocabulary_len).astype(np.uint8)
        # Use words separately (generator model)
        else:
            if label_smoothing > 0.:
                y_aux_type = np.float32
            else:
                y_aux_type = np.uint8
            y_aux = np.zeros(list(y[0].shape) + [vocabulary_len]).astype(y_aux_type)
            for idx in range(y[0].shape[0]):
                y_aux[idx] = to_categorical(y[0][idx], vocabulary_len).astype(y_aux_type)
            if label_smoothing > 0.:
                y_aux = self.apply_label_smoothing(y_aux, label_smoothing, vocabulary_len)
            if sample_weights:
                y_aux = (y_aux, y[1])  # join data and mask
        return y_aux

    def loadMapping(self, path_list):
        """
        Loads a mapping of Source -- Target words.
        :param path_list: Pickle object with the mapping
        :return: None
        """
        if not self.silence:
            logging.info("Loading source -- target mapping.")
        if sys.version_info.major == 3:
            self.mapping = pk.load(open(path_list, 'rb'), encoding='utf-8')
        else:
            self.mapping = pk.load(open(path_list, 'rb'))
        if not self.silence:
            logging.info("Source -- target mapping loaded with a total of %d words." % len(list(self.mapping)))

    # ------------------------------------------------------- #
    #       Tokenizing functions
    # ------------------------------------------------------- #

    @staticmethod
    def tokenize_basic(caption, lowercase=True):
        """
        Basic tokenizer for the input/output data of type 'text':
           * Splits punctuation
           * Optional lowercasing

        :param caption: String to tokenize
        :param lowercase: Whether to lowercase the caption or not
        :return: Tokenized version of caption
        """
        return tokenize_basic(caption, lowercase=lowercase)

    @staticmethod
    def tokenize_aggressive(caption, lowercase=True):
        """
        Aggressive tokenizer for the input/output data of type 'text':
        * Removes punctuation
        * Optional lowercasing

        :param caption: String to tokenize
        :param lowercase: Whether to lowercase the caption or not
        :return: Tokenized version of caption
        """
        return tokenize_aggressive(caption, lowercase=lowercase)

    @staticmethod
    def tokenize_icann(caption):
        """
        Tokenization used for the icann paper:
        * Removes some punctuation (. , ")
        * Lowercasing

        :param caption: String to tokenize
        :return: Tokenized version of caption
        """
        return tokenize_icann(caption)

    @staticmethod
    def tokenize_montreal(caption):
        """
        Similar to tokenize_icann
            * Removes some punctuation
            * Lowercase

        :param caption: String to tokenize
        :return: Tokenized version of caption
        """
        return tokenize_montreal(caption)

    @staticmethod
    def tokenize_soft(caption, lowercase=True):
        """
        Tokenization used for the icann paper:
            * Removes very little punctuation
            * Lowercase
        :param caption: String to tokenize
        :param lowercase: Whether to lowercase the caption or not
        :return: Tokenized version of caption
        """
        return tokenize_soft(caption, lowercase=lowercase)

    @staticmethod
    def tokenize_none(caption):
        """
        Does not tokenizes the sentences. Only performs a stripping

        :param caption: String to tokenize
        :return: Tokenized version of caption
        """
        return tokenize_none(caption)

    @staticmethod
    def tokenize_none_char(caption):
        """
        Character-level tokenization. Respects all symbols. Separates chars. Inserts <space> sybmol for spaces.
        If found an escaped char, "&apos;" symbol, it is converted to the original one
        # List of escaped chars (by moses tokenizer)
        & ->  &amp;
        | ->  &#124;
        < ->  &lt;
        > ->  &gt;
        ' ->  &apos;
        " ->  &quot;
        [ ->  &#91;
        ] ->  &#93;
        :param caption: String to tokenize
        :return: Tokenized version of caption
        """
        return tokenize_none_char(caption)

    @staticmethod
    def tokenize_CNN_sentence(caption):
        """
        Tokenization employed in the CNN_sentence package
        (https://github.com/yoonkim/CNN_sentence/blob/master/process_data.py#L97).
        :param caption: String to tokenize
        :return: Tokenized version of caption
        """
        return tokenize_CNN_sentence(caption)

    @staticmethod
    def tokenize_questions(caption):
        """
        Basic tokenizer for VQA questions:
            * Lowercasing
            * Splits contractions
            * Removes punctuation
            * Numbers to digits

        :param caption: String to tokenize
        :return: Tokenized version of caption
        """
        return tokenize_questions(caption)

    def tokenize_bpe(self, caption):
        """
        Applies BPE segmentation (https://github.com/rsennrich/subword-nmt)
        :param caption: Caption to detokenize.
        :return: Encoded version of caption.
        """
        if not self.BPE_built:
            raise Exception('Prior to use the "tokenize_bpe" method, you should invoke "build_BPE"')
        if isinstance(caption, str):
            caption = caption.decode('utf-8')
        tokenized = re.sub(u'[\n\t]+', u'', caption)
        tokenized = self.BPE.segment(tokenized).strip()
        return tokenized

    @staticmethod
    def detokenize_none(caption):
        """
        Dummy function: Keeps the caption as it is.
        :param caption: String to de-tokenize.
        :return: Same caption.
        """
        return detokenize_none(caption)

    @staticmethod
    def detokenize_bpe(caption, separator=u'@@'):
        """
        Reverts BPE segmentation (https://github.com/rsennrich/subword-nmt)
        :param caption: Caption to detokenize.
        :param separator: BPE separator.
        :return: Detokenized version of caption.
        """
        return detokenize_bpe(caption, separator=separator)

    @staticmethod
    def detokenize_none_char(caption):
        """
        Character-level detokenization. Respects all symbols. Joins chars into words. Words are delimited by
        the <space> token. If found an special character is converted to the escaped char.
        # List of escaped chars (by moses tokenizer)
            & ->  &amp;
            | ->  &#124;
            < ->  &lt;
            > ->  &gt;
            ' ->  &apos;
            " ->  &quot;
            [ ->  &#91;
            ] ->  &#93;
        :param caption: String to de-tokenize.
            :return: Detokenized version of caption.
        """
        return detokenize_none_char(caption)

    def tokenize_moses(self, caption, language='en', lowercase=False, aggressive_dash_splits=False, return_str=True, escape=False):
        """
        Applies the Moses tokenization. Relying on sacremoses' implementation of the Moses tokenizer.

        :param caption: Sentence to tokenize
        :param language: Language (will build the tokenizer for this language)
        :param lowercase: Whether to lowercase or not the sentence
        :param agressive_dash_splits: Option to trigger dash split rules .
        :param return_str: Return string or list
        :param escape: Escape HTML special chars
        :return:
        """
        # Compatibility with old Datasets instances:
        if not hasattr(self, 'moses_tokenizer_built'):
            self.moses_tokenizer_built = False
        if not self.moses_tokenizer_built:
            self.build_moses_tokenizer(language=language)
        if isinstance(caption, str):
            caption = caption.decode('utf-8')
        tokenized = re.sub(u'[\n\t]+', u'', caption)
        if lowercase:
            tokenized = tokenized.lower()
        return self.moses_tokenizer.tokenize(tokenized, aggressive_dash_splits=aggressive_dash_splits,
                                             return_str=return_str, escape=escape)

    def detokenize_moses(self, caption, language='en', lowercase=False, return_str=True, unescape=True):
        """
        Applies the Moses detokenization. Relying on sacremoses' implementation of the Moses tokenizer.

        :param caption: Sentence to tokenize
        :param language: Language (will build the tokenizer for this language)
        :param lowercase: Whether to lowercase or not the sentence
        :param agressive_dash_splits: Option to trigger dash split rules .
        :param return_str: Return string or list
        :param escape: Escape HTML special chars
        :return:
        """
        # Compatibility with old Datasets instances:
        if not hasattr(self, 'moses_detokenizer_built'):
            self.moses_detokenizer_built = False
        if not self.moses_detokenizer_built:
            self.build_moses_detokenizer(language=language)
        if isinstance(caption, str):
            caption = caption.decode('utf-8')
        tokenized = re.sub(u'[\n\t]+', u'', caption)
        if lowercase:
            tokenized = tokenized.lower()
        return self.moses_detokenizer.detokenize(tokenized.split(), return_str=return_str, unescape=unescape)

    # ------------------------------------------------------- #
    #       TYPE 'video' and 'video-features' SPECIFIC FUNCTIONS
    # ------------------------------------------------------- #

    def preprocessVideos(self, path_list, data_id, set_name, max_video_len, img_size, img_size_crop):

        if isinstance(path_list, list) and len(path_list) == 2:
            # path to all images in all videos
            data = []
            with open(path_list[0], 'r') as list_:
                for line in list_:
                    data.append(line.rstrip('\n'))
            # frame counts
            counts_frames = []
            with open(path_list[1], 'r') as list_:
                for line in list_:
                    counts_frames.append(int(line.rstrip('\n')))

            if data_id not in self.paths_frames:
                self.paths_frames[data_id] = dict()
            self.paths_frames[data_id][set_name] = data
            self.max_video_len[data_id] = max_video_len
            self.img_size[data_id] = img_size
            self.img_size_crop[data_id] = img_size_crop
        else:
            raise Exception('Wrong type for "path_list". It must be a list containing two paths: '
                            'a path to a text file with the paths to all images in all videos in '
                            '[0] and a path to another text file with the number of frames of '
                            'each video in each line in [1] (which will index the paths in the first file).\n'
                            'It currently is: %s' % str(path_list))

        return counts_frames

    def preprocessVideoFeatures(self, path_list, data_id, set_name, max_video_len, img_size, img_size_crop, feat_len):

        if isinstance(path_list, list) and len(path_list) == 2:
            if isinstance(path_list[0], str):
                # path to all images in all videos
                paths_frames = []
                with open(path_list[0], 'r') as list_:
                    for line in list_:
                        paths_frames.append(line.rstrip('\n'))
            elif isinstance(path_list[0], list):
                paths_frames = path_list[0]
            else:
                raise Exception('Wrong type for "path_frames". It must be a path to a file containing a'
                                ' list of frames or directly a list of frames.\n'
                                'It currently is: %s' % str(path_list[0]))

            if isinstance(path_list[1], str):
                # frame counts
                counts_frames = []
                with open(path_list[1], 'r') as list_:
                    for line in list_:
                        counts_frames.append(int(line.rstrip('\n')))
            elif isinstance(path_list[1], list):
                counts_frames = path_list[1]
            else:
                raise Exception(
                    'Wrong type for "counts_frames".'
                    ' It must be a path to a file containing a list of counts or directly a list of counts.\n'
                    'It currently is: %s' % str(path_list[1]))

            # video indices
            video_indices = range(len(counts_frames))

            if data_id not in self.paths_frames:
                self.paths_frames[data_id] = dict()
            if data_id not in self.counts_frames:
                self.counts_frames[data_id] = dict()

            self.paths_frames[data_id][set_name] = paths_frames
            self.counts_frames[data_id][set_name] = counts_frames
            self.max_video_len[data_id] = max_video_len
            self.img_size[data_id] = img_size
            self.img_size_crop[data_id] = img_size_crop
        else:
            raise Exception('Wrong type for "path_list". '
                            'It must be a list containing two paths: a path to a text file with the paths to all '
                            'images in all videos in [0] and a path to another text file with the number of frames '
                            'of each video in each line in [1] (which will index the paths in the first file).'
                            'It currently is: %s' % str(path_list[1]))

        if feat_len is not None:
            if not isinstance(feat_len, list):
                feat_len = [feat_len]
            self.features_lengths[data_id] = feat_len

        return video_indices

    def loadVideos(self, n_frames, data_id, last, set_name, max_len, normalization_type, normalization, meanSubstraction,
                   dataAugmentation):
        """
         Loads a set of videos from disk. (Untested!)

        :param n_frames: Number of frames per video
        :param data_id: Id to load
        :param last: Last video loaded
        :param set_name:  'train', 'val', 'test'
        :param max_len: Maximum length of videos
        :param normalization_type:  Type of normalization applied
        :param normalization: Whether we apply a 0-1 normalization to the images
        :param meanSubstraction:  Whether we are removing the training mean
        :param dataAugmentation:  Whether we are applying dataAugmentatino (random cropping and horizontal flip)
        """

        n_videos = len(n_frames)
        V = np.zeros((n_videos, max_len * 3, self.img_size_crop[data_id][0], self.img_size_crop[data_id][1]))

        idx = [0 for i in range(n_videos)]
        # recover all indices from image's paths of all videos
        for v in range(n_videos):
            this_last = last + v
            if this_last >= n_videos:
                v = this_last % n_videos
                this_last = v
            idx[v] = int(sum(getattr(self, 'Y_' + set_name)[data_id][:this_last]))

        # load images from each video
        for enum, (n, i) in list(enumerate(zip(n_frames, idx))):
            paths = self.paths_frames[data_id][set_name][i:i + n]
            daRandomParams = None
            if dataAugmentation:
                daRandomParams = self.getDataAugmentationRandomParams(paths, data_id)
            # returns numpy array with dimensions (batch, channels, height, width)
            images = self.loadImages(paths, data_id, normalization_type, normalization, meanSubstraction, dataAugmentation,
                                     daRandomParams)
            # fills video matrix with each frame (fills with 0s or removes remaining frames w.r.t. max_len)
            len_j = images.shape[0]
            offset_j = max_len - len_j
            if offset_j < 0:
                len_j = len_j + offset_j
                offset_j = 0
            for j in range(len_j):
                V[enum, (j + offset_j) * 3:(j + offset_j + 1) * 3] = images[j]

        return V

    def loadVideoFeatures(self,
                          idx_videos, data_id, set_name, max_len, normalization_type, normalization, feat_len,
                          external=False, data_augmentation=False):
        """

        :param idx_videos: indices of the videos in the complete list of the current set_name
        :param data_id: identifier of the input/output that we are loading
        :param set_name: 'train', 'val' or 'test'
        :param max_len: maximum video length (number of frames)
        :param normalization_type: type of data normalization applied
        :param normalization: Switch on/off data normalization
        :param feat_len: length of the features about to load
        :param external: Switch on/off data loading from external dataset (not sharing self.path)
        :param data_augmentation: Switch on/off data augmentation
        :return:
        """

        n_videos = len(idx_videos)
        if isinstance(feat_len, list):
            feat_len = feat_len[0]
        features = np.zeros((n_videos, max_len, feat_len))

        selected_frames = self.getFramesPaths(idx_videos, data_id, set_name, max_len, data_augmentation)
        data_augmentation_types = self.inputs_data_augmentation_types[data_id]

        # load features from selected paths
        for i, vid_paths in list(enumerate(selected_frames)):
            for j, feat in list(enumerate(vid_paths)):
                if not external:
                    feat = self.path + '/' + feat

                # Check if the filename includes the extension
                feat = np.load(feat)

                if data_augmentation:
                    if data_augmentation_types is not None and 'noise' in data_augmentation_types:
                        noise_mean = 0.0
                        noise_dev = 0.01
                        noise = np.random.normal(noise_mean, noise_dev, feat.shape)
                        feat += noise

                if normalization:
                    if normalization_type == 'L2':
                        feat /= np.linalg.norm(feat, ord=2)

                features[i, j] = feat

        return np.array(features)

    def getFramesPaths(self, idx_videos, data_id, set_name, max_len, data_augmentation):
        """
        Recovers the paths from the selected video frames.
        """

        # recover chosen data augmentation types
        data_augmentation_types = self.inputs_data_augmentation_types[data_id]
        if data_augmentation_types is None:
            data_augmentation_types = []

        n_frames = [self.counts_frames[data_id][set_name][i_idx_vid] for i_idx_vid in idx_videos]

        n_videos = len(idx_videos)
        idx = [0 for i_nvid in range(n_videos)]
        # recover all initial indices from image's paths of all videos
        for v in range(n_videos):
            last_idx = idx_videos[v]
            idx[v] = int(sum(self.counts_frames[data_id][set_name][:last_idx]))

        # select subset of max_len from n_frames[i]
        selected_frames = [0 for i_nvid in range(n_videos)]
        for enum, (n, i) in list(enumerate(zip(n_frames, idx))):
            paths = self.paths_frames[data_id][set_name][i:i + n]

            if data_augmentation and 'random_selection' in data_augmentation_types:  # apply random frames selection
                selected_idx = sorted(random.sample(range(n), min(max_len, n)))
            else:  # apply equidistant frames selection
                selected_idx = np.round(np.linspace(0, n - 1, min(max_len, n)))
                # splits = np.array_split(range(n), min(max_len, n))
                # selected_idx = [s[0] for s in splits]

            selected_paths = [paths[int(idx)] for idx in selected_idx]
            selected_frames[enum] = selected_paths

        return selected_frames

    def loadVideosByIndex(self, n_frames, data_id, indices, set_name, max_len, normalization_type, normalization,
                          meanSubstraction, dataAugmentation):
        n_videos = len(indices)
        V = np.zeros((n_videos, max_len * 3, self.img_size_crop[data_id][0], self.img_size_crop[data_id][1]))

        idx = [0 for i in range(n_videos)]
        # recover all indices from image's paths of all videos
        for v in range(n_videos):
            idx[v] = int(sum(eval('self.X_' + set_name + '[data_id][indices[v]]')))

        # load images from each video
        for enum, (n, i) in list(enumerate(zip(n_frames, idx))):
            paths = self.paths_frames[data_id][set_name][i:i + n]
            daRandomParams = None
            if dataAugmentation:
                daRandomParams = self.getDataAugmentationRandomParams(paths, data_id)
            # returns numpy array with dimensions (batch, channels, height, width)
            images = self.loadImages(paths, data_id, normalization_type, normalization, meanSubstraction, dataAugmentation,
                                     daRandomParams)
            # fills video matrix with each frame (fills with 0s or removes remaining frames w.r.t. max_len)
            len_j = images.shape[0]
            offset_j = max_len - len_j
            if offset_j < 0:
                len_j = len_j + offset_j
                offset_j = 0
            for j in range(len_j):
                V[enum, (j + offset_j) * 3:(j + offset_j + 1) * 3] = images[j]

        return V

    # ------------------------------------------------------- #
    #       TYPE 'id' SPECIFIC FUNCTIONS
    # ------------------------------------------------------- #

    @staticmethod
    def preprocessIDs(path_list, data_id, set_name):

        logging.info('WARNING: inputs or outputs with type "id" will not be treated in any way by the dataset.')
        if isinstance(path_list, str) and os.path.isfile(path_list):  # path to list of IDs
            data = []
            with codecs.open(path_list, 'r', encoding='utf-8') as list_:
                for line in list_:
                    data.append(line.rstrip('\n'))
        elif isinstance(path_list, list):
            data = path_list
        else:
            raise Exception('Wrong type for "path_list". '
                            'It must be a path to a text file with an data_id in each line'
                            ' or an instance of the class list with an data_id in each position.'
                            'It currently is: %s' % str(path_list))

        return data

    # ------------------------------------------------------- #
    #       TYPE '3DSemanticLabel' SPECIFIC FUNCTIONS
    # ------------------------------------------------------- #

    def getImageFromPrediction_3DSemanticLabel(self, img, n_classes):
        """
        Get the segmented image from the prediction of the model using the semantic classes of the dataset together with their corresponding colours.

        :param img: Prediction of the model.
        :param n_classes: Number of semantic classes.
        :return: out_img: The segmented image with the class colours.
        """

        h_crop, w_crop, d_crop = self.img_size_crop[self.id_in_3DLabel[self.ids_outputs[0]]]
        output_id = ''.join(self.ids_outputs)

        # prepare the segmented image
        pred_labels = np.reshape(img, (h_crop, w_crop, n_classes))
        # out_img = np.zeros((h_crop, w_crop, d_crop))
        out_img = np.zeros((h_crop, w_crop, 3))  # predictions saved as RGB images (3 channels)

        for ih in range(h_crop):
            for iw in range(w_crop):
                lab = np.argmax(pred_labels[ih, iw])
                out_img[ih, iw, :] = self.semantic_classes[output_id][lab]

        return out_img

    def preprocess3DSemanticLabel(self, path_list, data_id, associated_id_in, num_poolings):
        return self.preprocess3DLabel(path_list, data_id, associated_id_in, num_poolings)

    def setSemanticClasses(self, path_classes, data_id):
        """
        Loads the list of semantic classes of the dataset together with their corresponding colours in the GT image.
        Each line must contain a unique identifier of the class and its associated RGB colour representation
         separated by commas.

        :param path_classes: Path to a text file with the classes and their colours.
        :param data_id: input/output id

        :return: None
        """
        if isinstance(path_classes, str) and os.path.isfile(path_classes):
            semantic_classes = dict()
            with codecs.open(path_classes, 'r', encoding='utf-8') as list_:
                for line in list_:
                    line = line.rstrip('\n').split(',')
                    if len(line) != 4:
                        raise Exception('Wrong format for semantic classes.'
                                        ' Must contain a class name followed by the '
                                        'RGB colour values separated by commas.'
                                        'It currently has a line of length: %s' % str(len(line)))

                    class_id = self.dic_classes[data_id][line[0]]
                    semantic_classes[int(class_id)] = [int(line[1]), int(line[2]), int(line[3])]
            self.semantic_classes[data_id] = semantic_classes
        else:
            raise Exception('Wrong type for "path_classes".'
                            ' It must be a path to a text file with the classes '
                            'and their associated colour in the GT image.'
                            'It currently is: %s' % str(path_classes))

        if not self.silence:
            logging.info('Loaded semantic classes list for data with data_id: ' + data_id)

    def load_GT_3DSemanticLabels(self, gt, data_id):
        """
        Loads a GT list of 3DSemanticLabels in a 2D matrix and reshapes them to an Nx1 array (EVALUATION)

        :param gt: list of Dataset output of type 3DSemanticLabels
        :param data_id: id of the input/output we are processing
        :return: out_list: containing a list of label images reshaped as an Nx1 array
        """
        from PIL import Image as pilimage
        from scipy import misc

        out_list = []

        assoc_id_in = self.id_in_3DLabel[data_id]
        classes_to_colour = self.semantic_classes[data_id]
        nClasses = len(list(classes_to_colour))
        img_size = self.img_size[assoc_id_in]
        size_crop = self.img_size_crop[assoc_id_in]
        num_poolings = self.num_poolings_model[data_id]

        n_samples = len(gt)
        h, w, d = img_size
        h_crop, w_crop, d_crop = size_crop

        # Modify output dimensions depending on number of poolings applied
        if num_poolings is not None:
            h_crop = int(np.floor(h_crop / np.power(2, num_poolings)))
            w_crop = int(np.floor(w_crop / np.power(2, num_poolings)))

        for i in range(n_samples):
            pre_labels = np.zeros((nClasses, h_crop, w_crop), dtype=np.float32)
            # labels = np.zeros((h_crop, w_crop), dtype=np.uint8)
            line = gt[i]

            # Load labeled GT image
            labeled_im = self.path + '/' + line
            # Check if the filename includes the extension
            [path, filename] = ntpath.split(labeled_im)
            [filename, ext] = os.path.splitext(filename)
            # If it doesn't then we find it
            if not ext:
                filename = fnmatch.filter(os.listdir(path), filename + '*')
                if not filename:
                    raise Exception('Non existent image ' + labeled_im)
                else:
                    labeled_im = path + '/' + filename[0]
            # Read image
            try:
                logging.disable(logging.CRITICAL)
                labeled_im = pilimage.open(labeled_im)
                labeled_im = np.asarray(labeled_im)
                logging.disable(logging.NOTSET)
                labeled_im = misc.imresize(labeled_im, (h, w))
            except Exception:
                logging.warning("WARNING!")
                logging.warning("Can't load image " + labeled_im)
                labeled_im = np.zeros((h, w))

            label3D = np.zeros((nClasses, h, w), dtype=np.float32)

            # Insert 1s in the corresponding positions for each class
            for class_id, colour in iteritems(classes_to_colour):
                # indices = np.where(np.all(labeled_im == colour, axis=-1))
                indices = np.where(labeled_im == class_id)
                num_vals = len(indices[0])
                if num_vals > 0:
                    for idx_pos in range(num_vals):
                        x, y = indices[0][idx_pos], indices[1][idx_pos]
                        label3D[class_id, x, y] = 1.

            # Resize 3DLabel to crop size.
            for j in range(nClasses):
                label2D = misc.imresize(label3D[j], (h_crop, w_crop))
                maxval = np.max(label2D)
                if maxval > 0:
                    label2D /= maxval
                pre_labels[j] = label2D

            # Convert to single matrix with class IDs
            labels = np.argmax(pre_labels, axis=0)
            labels = np.reshape(labels, (w_crop * h_crop))

            out_list.append(labels)

        return out_list

    def resize_semantic_output(self, predictions, ids_out):
        from scipy import misc

        out_pred = []

        for pred, id_out in list(zip(predictions, ids_out)):

            assoc_id_in = self.id_in_3DLabel[id_out]
            in_size = self.img_size_crop[assoc_id_in]
            out_size = self.img_size[assoc_id_in]
            n_classes = len(self.classes[id_out])

            pred = np.transpose(pred, [1, 0])
            pred = np.reshape(pred, (-1, in_size[0], in_size[1]))

            new_pred = np.zeros(tuple([n_classes] + out_size[0:2]))
            for pos, p in list(enumerate(pred)):
                new_pred[pos] = misc.imresize(p, tuple(out_size[0:2]))

            new_pred = np.reshape(new_pred, (-1, out_size[0] * out_size[1]))
            new_pred = np.transpose(new_pred, [1, 0])

            out_pred.append(new_pred)

        return out_pred

    # ------------------------------------------------------- #
    #       TYPE '3DLabel' SPECIFIC FUNCTIONS
    # ------------------------------------------------------- #

    def preprocess3DLabel(self, path_list, label_id, associated_id_in, num_poolings):
        if isinstance(path_list, str) and os.path.isfile(path_list):
            path_list_3DLabel = []
            with codecs.open(path_list, 'r', encoding='utf-8') as list_:
                for line in list_:
                    path_list_3DLabel.append(line.strip())
        else:
            raise Exception('Wrong type for "path_list". '
                            'It must be a path to a text file with the path to 3DLabel files.'
                            'It currently is: %s' % str(path_list))

        self.num_poolings_model[label_id] = num_poolings
        self.id_in_3DLabel[label_id] = associated_id_in

        return path_list_3DLabel

    def convert_3DLabels_to_bboxes(self, predictions, original_sizes, threshold=0.5, idx_3DLabel=0,
                                   size_restriction=0.001):
        """
        Converts a set of predictions of type 3DLabel to their corresponding bounding boxes.

        :param idx_3DLabel:
        :param size_restriction:
        :param predictions: 3DLabels predicted by Model_Wrapper.
                            If type is list it will be assumed that position 0 corresponds to 3DLabels
        :param original_sizes: original sizes of the predicted images width and height
        :param threshold: minimum overlapping threshold for considering a prediction valid
        :return: predicted_bboxes, predicted_Y, predicted_scores for each image
        """
        from scipy import ndimage
        out_list = []

        # if type is list it will be assumed that position 0 corresponds to 3DLabels
        if isinstance(predictions, list):
            predict_3dLabels = predictions[idx_3DLabel]
        else:
            predict_3dLabels = predictions

        # Reshape from (n_samples, width*height, nClasses) to (n_samples, nClasses, width, height)
        n_samples, _, n_classes = predict_3dLabels.shape
        w, h, _ = self.img_size_crop[self.id_in_3DLabel[self.ids_outputs[idx_3DLabel]]]
        predict_3dLabels = np.transpose(predict_3dLabels, (0, 2, 1))
        predict_3dLabels = np.reshape(predict_3dLabels, (n_samples, n_classes, w, h))

        # list of hypotheses with the following info [predicted_bboxes, predicted_Y, predicted_scores]
        for s in range(n_samples):
            bboxes = []
            Y = []
            scores = []
            orig_h, orig_w = original_sizes[s]
            wratio = float(orig_w) / w
            hratio = float(orig_h) / h
            for c in range(n_classes):
                map = predict_3dLabels[s][c]

                # Compute binary selected region
                binary_heat = map
                binary_heat = np.where(binary_heat >= threshold, 255, 0)

                # Get biggest connected component
                min_size = map.shape[0] * map.shape[1] * size_restriction
                labeled, nr_objects = ndimage.label(binary_heat)  # get connected components
                [objects, counts] = np.unique(labeled, return_counts=True)  # count occurrences
                # biggest_components = np.argsort(counts[1:])[::-1]
                # selected_components = [1 if counts[i+1] >= min_size else 0
                # for i in biggest_components] # check minimum size restriction
                # selected_components = [1 for i in range(len(objects))]
                # biggest_components = biggest_components[:min([np.sum(selected_components), 9999])] # get all bboxes

                for obj in objects[1:]:
                    current_obj = np.where(labeled == obj, 255, 0)  # get the biggest

                    # Draw bounding box on original image
                    box = list(bbox(current_obj))
                    current_obj = np.nonzero(current_obj)
                    if len(current_obj) > min_size:  # filter too small bboxes

                        # expand box before final detection
                        # x_exp = box[2]# * box_expansion
                        # y_exp = box[3]# * box_expansion
                        # box[0] = max([0, box[0]-x_exp/2])
                        # box[1] = max([0, box[1]-y_exp/2])
                        # change width and height by xmax and ymax
                        # box[2] += box[0]
                        # box[3] += box[1]
                        # box[2] = min([new_reshape_size[1]-1, box[2] + x_exp])
                        # box[3] = min([new_reshape_size[0]-1, box[3] + y_exp])

                        # get score of the region
                        score = np.mean([map[point[0], point[1]] for point in current_obj])

                        # convert bbox to original size
                        box = np.array([box[0] * wratio, box[1] * hratio, box[2] * wratio, box[3] * hratio])
                        box = box.astype(int)

                        bboxes.append(box)
                        Y.append(c)
                        scores.append(score)

            out_list.append([bboxes, Y, scores])

        return out_list

    @staticmethod
    def convert_GT_3DLabels_to_bboxes(gt):
        """
        Converts a GT list of 3DLabels to a set of bboxes.

        :param gt: list of Dataset output of type 3DLabels
        :return: [out_list, original_sizes], where out_list contains a list of samples with the following info
                 [GT_bboxes, GT_Y], and original_sizes contains the original width and height for each image
        """
        out_list = []
        original_sizes = []
        # extra_vars[split]['references'] - list of samples with the following info [GT_bboxes, GT_Y]

        n_samples = len(gt)
        for i in range(n_samples):
            bboxes = []
            Y = []

            line = gt[i]
            arrayLine = line.split(';')
            arrayBndBox = arrayLine[:-1]
            w_original, h_original, d_original = eval(arrayLine[-1])
            original_sizes.append([h_original, w_original])

            for array in arrayBndBox:
                bndbox = eval(array)[0]
                # bndbox = [bndbox[1], bndbox[0], bndbox[3], bndbox[2]]
                idxclass = eval(array)[1]
                Y.append(idxclass)
                bboxes.append(bndbox)
                # bndbox_ones = np.ones((bndbox[2] - bndbox[0] + 1, bndbox[3] - bndbox[1] + 1))
                # label3D[idxclass, bndbox[0] - 1:bndbox[2], bndbox[1] - 1:bndbox[3]] = bndbox_ones

            out_list.append([bboxes, Y])

        return [out_list, original_sizes]

    # ------------------------------------------------------- #
    #       TYPE 'raw-image' SPECIFIC FUNCTIONS
    # ------------------------------------------------------- #

    def preprocessImages(self, path_list, data_id, set_name, img_size, img_size_crop, use_RGB):
        if isinstance(path_list, str) and os.path.isfile(path_list):  # path to list of images' paths
            data = []
            with open(path_list, 'r') as list_:
                for line in list_:
                    data.append(line.rstrip('\n'))
        elif isinstance(path_list, list):
            data = path_list
        else:
            raise Exception('Wrong type for "path_list". It must be a path to a text file with an image '
                            'path in each line or an instance of the class list with an image path in each position.'
                            'It currently is: %s' % str(path_list))

        self.img_size[data_id] = img_size
        self.img_size_crop[data_id] = img_size_crop
        self.use_RGB[data_id] = use_RGB

        # Tries to load a train_mean file from the dataset folder if exists
        mean_file_path = self.path + '/train_mean'
        for s in range(len(self.img_size[data_id])):
            mean_file_path += '_' + str(self.img_size[data_id][s])
        mean_file_path += '_' + data_id + '_.jpg'
        if os.path.isfile(mean_file_path):
            self.setTrainMean(mean_file_path, data_id)

        return data

    def setTrainMean(self, mean_image, data_id, normalization=False):
        """
            Loads a pre-calculated training mean image, 'mean_image' can either be:

            - numpy.array (complete image)
            - list with a value per channel
            - string with the path to the stored image.

        :param mean_image:
        :param normalization:
        :param data_id: identifier of the type of input whose train mean is being introduced.
        """
        from scipy import misc

        if isinstance(mean_image, str):
            if not self.silence:
                logging.info("Loading train mean image from file.")
            mean_image = misc.imread(mean_image)
        elif isinstance(mean_image, list):
            mean_image = np.array(mean_image, np.float64)
        self.train_mean[data_id] = mean_image.astype(np.float64)

        if normalization:
            self.train_mean[data_id] /= 255.0

        if self.train_mean[data_id].shape != tuple(self.img_size_crop[data_id]):
            # if not use_RGB:
            #     if len(self.train_mean[data_id].shape) == 1:
            #         if not self.silence:
            #             logging.info("Converting input train mean pixels into mean image.")
            #         mean_image = np.zeros(tuple(self.img_size_crop[data_id]), np.float64)
            #         mean_image[:, :] = self.train_mean[data_id]
            #         self.train_mean[data_id] = mean_image
            if len(self.train_mean[data_id].shape) == 1 and self.train_mean[data_id].shape[0] == self.img_size_crop[data_id][2]:
                if not self.silence:
                    logging.info("Converting input train mean pixels into mean image.")
                mean_image = np.zeros(tuple(self.img_size_crop[data_id]), np.float64)
                for c in range(self.img_size_crop[data_id][2]):
                    mean_image[:, :, c] = self.train_mean[data_id][c]
                self.train_mean[data_id] = mean_image
            else:
                logging.warning(
                    "The loaded training mean size does not match the desired images size.\n"
                    "Change the images size with setImageSize(size) or "
                    "recalculate the training mean with calculateTrainMean().")

    def calculateTrainMean(self, data_id):
        """
            Calculates the mean of the data belonging to the training set split in each channel.
        """
        from scipy import misc

        calculate = False
        if data_id not in self.train_mean or not isinstance(self.train_mean[data_id], np.ndarray):
            calculate = True
        elif self.train_mean[data_id].shape != tuple(self.img_size[data_id]):
            calculate = True
            if not self.silence:
                logging.warning(
                    "The loaded training mean size does not match the desired images size. Recalculating mean...")

        if calculate:
            if not self.silence:
                logging.info("Start training set mean calculation...")

            I_sum = np.zeros(self.img_size_crop[data_id], dtype=np.float64)

            # Load images in batches and sum all of them
            init = 0
            batch = 200
            for current_image in range(batch, self.len_train, batch):
                I = self.getX('train', init, current_image, meanSubstraction=False)[self.ids_inputs.index(data_id)]
                for im in I:
                    I_sum += im
                if not self.silence:
                    sys.stdout.write('\r')
                    sys.stdout.write("Processed %d/%d images..." % (current_image, self.len_train))
                    sys.stdout.flush()
                init = current_image
            I = self.getX('train', init, self.len_train, meanSubstraction=False)[self.ids_inputs.index(data_id)]
            for im in I:
                I_sum += im
            if not self.silence:
                sys.stdout.write('\r')
                sys.stdout.write("Processed %d/%d images..." % (current_image, self.len_train))
                sys.stdout.flush()

            # Mean calculation
            self.train_mean[data_id] = I_sum / self.len_train

            # Store the calculated mean
            mean_name = '/train_mean'
            for s in range(len(self.img_size[data_id])):
                mean_name += '_' + str(self.img_size[data_id][s])
            mean_name += '_' + data_id + '_.jpg'
            store_path = self.path + '/' + mean_name
            misc.imsave(store_path, self.train_mean[data_id])

            # self.train_mean[data_id] = self.train_mean[data_id].astype(np.float32)/255.0

            if not self.silence:
                logging.info("Image mean stored in " + store_path)

        # Return the mean
        return self.train_mean[data_id]

    def loadImages(self, images, data_id, normalization_type='(-1)-1',
                   normalization=False, meanSubstraction=False,
                   dataAugmentation=False, daRandomParams=None,
                   wo_da_patch_type='whole', da_patch_type='resize_and_rndcrop', da_enhance_list=None,
                   useBGR=False,
                   external=False, loaded=False):
        """
        Loads a set of images from disk.

        :param images : list of image string names or list of matrices representing images (only if loaded==True)
        :param data_id : identifier in the Dataset object of the data we are loading
        :param normalization_type: type of normalization applied
        :param normalization : whether we applying a '0-1' or '(-1)-1' normalization to the images
        :param meanSubstraction : whether we are removing the training mean
        :param dataAugmentation : whether we are applying dataAugmentatino (random cropping and horizontal flip)
        :param daRandomParams : dictionary with results of random data augmentation provided by
                                self.getDataAugmentationRandomParams()
        :param external : if True the images will be loaded from an external database, in this case the list of
                          images must be absolute paths
        :param loaded : set this option to True if images is a list of matricies instead of a list of strings
        """
        # Check if the chosen normalization type exists
        from PIL import Image as pilimage
        from scipy import misc
        import keras

        if normalization_type is None:
            normalization_type = '(-1)-1'
        if normalization and normalization_type not in self.__available_norm_im_vid:
            raise NotImplementedError(
                'The chosen normalization type ' + str(normalization_type) +
                ' is not implemented for the type "raw-image" and "video".')
        if da_enhance_list is None:
            da_enhance_list = []
        # Prepare the training mean image
        if meanSubstraction:  # remove mean

            if data_id not in self.train_mean:
                raise Exception('Training mean is not loaded or calculated yet for the input with data_id "' + data_id + '".')
            train_mean = copy.copy(self.train_mean[data_id])
            train_mean = misc.imresize(train_mean, self.img_size_crop[data_id][0:2])
            train_mean = train_mean.astype(np.float64)

            # Transpose dimensions
            if len(self.img_size[data_id]) == 3:  # if it is a 3D image
                # Convert RGB to BGR
                if useBGR:
                    if self.img_size[data_id][2] == 3:  # if has 3 channels
                        train_mean = train_mean[:, :, ::-1]
                if keras.backend.image_data_format() == 'channels_first':
                    train_mean = train_mean.transpose(2, 0, 1)

            # Also normalize training mean image if we are applying normalization to images
            if normalization:
                if normalization_type == '0-1':
                    train_mean /= 255.0
                elif normalization_type == '(-1)-1':
                    train_mean /= 127.5
                    train_mean -= 1.

        nImages = len(images)

        type_imgs = np.float64
        if len(self.img_size[data_id]) == 3:
            if keras.backend.image_data_format() == 'channels_first':
                I = np.zeros([nImages] + [self.img_size_crop[data_id][2]] + self.img_size_crop[data_id][0:2], dtype=type_imgs)
            else:
                I = np.zeros([nImages] + self.img_size_crop[data_id][0:2] + [self.img_size_crop[data_id][2]], dtype=type_imgs)
        else:
            I = np.zeros([nImages] + self.img_size_crop[data_id], dtype=type_imgs)

        # Process each image separately
        for i in range(nImages):
            im = images[i]

            if not loaded:
                if not external:
                    im = self.path + '/' + im

                # Check if the filename includes the extension
                [path, filename] = ntpath.split(im)
                [filename, ext] = os.path.splitext(filename)

                # If it doesn't then we find it
                if not ext:
                    filename = fnmatch.filter(os.listdir(path), filename + '*')
                    if not filename:
                        raise Exception('Non existent image ' + im)
                    else:
                        im = path + '/' + filename[0]
                imname = im

                # Read image
                try:
                    logging.disable(logging.CRITICAL)
                    im = pilimage.open(im)
                    logging.disable(logging.NOTSET)

                except Exception:
                    logging.warning("WARNING!")
                    logging.warning("Can't load image " + im)
                    im = np.zeros(tuple(self.img_size[data_id]))

            # Convert to RGB
            if not type(im).__module__ == np.__name__:
                if self.use_RGB[data_id]:
                    im = im.convert('RGB')
                else:
                    im = im.convert('L')
                im = np.asarray(im, dtype=type_imgs)

            # Data augmentation
            if not dataAugmentation:
                # TODO:
                # wo_da_patch_type = central_crop, whole.
                if wo_da_patch_type == 'central_crop':
                    # Use central crop.
                    im = self.getResizeImageWODistorsion(im, data_id)
                    im = np.asarray(im, dtype=type_imgs)

                    centerw, centerh = np.floor(np.shape(im)[0] * 0.5), np.floor(np.shape(im)[1] * 0.5)
                    halfw, halfh = np.floor(self.img_size_crop[data_id][0] * 0.5), np.floor(self.img_size_crop[data_id][1] * 0.5)

                    if self.img_size_crop[data_id][0] % 2 == 0:
                        im = im[centerw - halfw:centerw + halfw, centerh - halfh:centerh + halfh, :]
                    else:
                        im = im[centerw - halfw:centerw + halfw + 1, centerh - halfh:centerh + halfh + 1, :]
                elif wo_da_patch_type == 'whole':
                    # Use whole image
                    im = misc.imresize(im, (self.img_size_crop[data_id][0], self.img_size_crop[data_id][1]))
                    im = np.asarray(im, dtype=type_imgs)

                if not self.use_RGB[data_id]:
                    im = np.expand_dims(im, 2)

            else:
                # TODO:
                # da_patch_type: resize_and_rndcrop, rndcrop_and_resize, resizekp_and_rndcrop.
                # da_enhance_list: brightness, color, sharpness, contrast.
                min_value_enhance = 0.25
                im = pilimage.fromarray(im.astype(np.uint8))
                image_enhance_dict = {'brightness': 'ImageEnhance.Brightness(im)', 'color': 'ImageEnhance.Color(im)',
                                      'sharpness': 'ImageEnhance.Sharpness(im)',
                                      'contrast': 'ImageEnhance.Contrast(im)'}

                for da_enhance in da_enhance_list:
                    image_enhance = eval(image_enhance_dict[da_enhance])
                    im = image_enhance.enhance((1 - min_value_enhance) + np.random.rand() * min_value_enhance * 2)

                randomParams = daRandomParams[images[i]]

                if da_patch_type == "rndcrop_and_resize":
                    w, h, d = np.shape(im)
                    mins = w if w < h else h
                    mincropfactor = 0.5
                    maxcropfactor = 1.0

                    random_factor = (maxcropfactor - np.random.rand() * (maxcropfactor - mincropfactor))
                    nw = int(random_factor * mins)
                    random_factor = (maxcropfactor - np.random.rand() * (maxcropfactor - mincropfactor))
                    nh = int(random_factor * mins)

                    iw = int((w - nw) * np.random.rand())
                    ih = int((h - nh) * np.random.rand())

                    im = im.crop((ih, iw, ih + nh, iw + nw))
                    im = im.resize((self.img_size_crop[data_id][1], self.img_size_crop[data_id][0]))
                    im = np.asarray(im, dtype=type_imgs)
                elif da_patch_type == "resizekp_and_rndcrop":
                    im = self.getResizeImageWODistorsion(im, data_id)
                    # Take random crop
                    left = randomParams["left"]
                    right = np.add(left, self.img_size_crop[data_id][0:2])

                    iw, fw = 0, self.img_size_crop[data_id][0]
                    ih, fh = 0, self.img_size_crop[data_id][1]

                    if np.shape(im)[0] >= self.img_size[data_id][0] and np.shape(im)[1] >= self.img_size[data_id][1]:
                        iw, fw = left[0], right[0]
                        ih, fh = left[1], right[1]
                    elif np.shape(im)[0] >= self.img_size[data_id][0]:
                        iw, fw = left[0], right[0]
                    elif np.shape(im)[1] >= self.img_size[data_id][1]:
                        ih, fh = left[1], right[1]

                    offset_w = 0
                    offset_h = 0

                    w, h = np.shape(im)[0:2]
                    delta_w = np.floor((w - fw) * 0.5)
                    delta_h = np.floor((h - fh) * 0.5)

                    if delta_w > 0:
                        offset_w = int(np.random.rand() * delta_w)
                    if delta_h > 0:
                        offset_h = int(np.random.rand() * delta_h)

                    iw += offset_w
                    fw += offset_w
                    ih += offset_h
                    fh += offset_h

                    if self.use_RGB[data_id]:
                        im = im[iw:fw, ih:fh, :]
                    else:
                        im = im[iw:fw, ih:fh]
                elif da_patch_type == 'resize_and_rndcrop':
                    # Resize
                    im = misc.imresize(im, (self.img_size[data_id][0], self.img_size[data_id][1]))
                    im = np.asarray(im, dtype=type_imgs)
                    if not self.use_RGB[data_id]:
                        im = np.expand_dims(im, 2)

                    # Take random crop
                    left = randomParams["left"]
                    right = np.add(left, self.img_size_crop[data_id][0:2])

                    try:
                        im = im[left[0]:right[0], left[1]:right[1], :]
                    except Exception:
                        logging.error('------- ERROR -------')
                        logging.error(left)
                        logging.error(right)
                        logging.error(im.shape)
                        logging.error(imname)
                        raise Exception('Error with image ' + imname)

                # Randomly flip (with a certain probability)
                flip = randomParams["hflip"]
                prob_flip_horizontal = randomParams["prob_flip_horizontal"]
                if flip < prob_flip_horizontal:  # horizontal flip
                    im = np.fliplr(im)
                prob_flip_vertical = randomParams["prob_flip_vertical"]
                flip = randomParams["vflip"]
                if flip < prob_flip_vertical:  # vertical flip
                    im = np.flipud(im)

            # Normalize
            if normalization:
                if normalization_type == '0-1':
                    im /= 255.0
                elif normalization_type == '(-1)-1':
                    im /= 127.5
                    im -= 1.

            # Permute dimensions
            if len(self.img_size[data_id]) == 3:
                # Convert RGB to BGR
                if useBGR:
                    if self.img_size[data_id][2] == 3:  # if has 3 channels
                        im = im[:, :, ::-1]
                if keras.backend.image_data_format() == 'channels_first':
                    im = im.transpose(2, 0, 1)
            else:
                pass

            # Substract training images mean
            if meanSubstraction:  # remove mean
                im = im - train_mean

            I[i] = im

        return I

    def getResizeImageWODistorsion(self, image, data_id):
        w, h = np.shape(image)[0:2]
        if w < h and (w < self.img_size_crop[data_id][0] or h > self.img_size[data_id][1]):
            w_size = self.img_size_crop[data_id][0]
            w_ratio = (w_size / float(w))
            h_size = int(h * w_ratio)

            if h > self.img_size[data_id][1]:
                h_ratio = (self.img_size[data_id][1] / float(h))
                if h_ratio > w_ratio:
                    w_size = int(w * h_ratio)
                    h_size = self.img_size[data_id][1]
        elif h < w and (h < self.img_size_crop[data_id][1] or w > self.img_size[data_id][0]):
            h_size = self.img_size_crop[data_id][1]
            h_ratio = (h_size / float(h))
            w_size = int(w * h_ratio)

            if w > self.img_size[data_id][0]:
                w_ratio = (self.img_size[data_id][0] / float(w))
                if w_ratio > h_ratio:
                    h_size = int(h * w_ratio)
                    w_size = self.img_size[data_id][0]
        else:
            w_size, h_size = self.img_size[data_id][0], self.img_size[data_id][1]

        # Resize
        img = copy.copy(image)
        img = img.resize((h_size, w_size))
        return img

    def getDataAugmentationRandomParams(self, images, data_id, prob_flip_horizontal=0.5, prob_flip_vertical=0.0):
        daRandomParams = dict()
        for i, image in enumerate(images):
            # Random crop
            margin = [self.img_size[data_id][0] - self.img_size_crop[data_id][0],
                      self.img_size[data_id][1] - self.img_size_crop[data_id][1]]

            if margin[0] > 0:
                left = random.sample([k_ for k_ in range(margin[0])], 1)
            else:
                left = [0]
            if margin[1] > 0:
                left += random.sample([k for k in range(margin[1])], 1)
            else:
                left += [0]

            # Randomly flip (with a certain probability)
            hflip = np.random.rand()
            vflip = np.random.rand()

            randomParams = dict()
            randomParams["left"] = left
            randomParams["hflip"] = hflip
            randomParams["vflip"] = vflip
            randomParams["prob_flip_horizontal"] = prob_flip_horizontal
            randomParams["prob_flip_vertical"] = prob_flip_vertical

            daRandomParams[image] = randomParams

        return daRandomParams

    def getClassID(self, class_name, data_id):
        """
            :return: the class data_id (int) for a given class string.
        """
        return self.dic_classes[data_id][class_name]

    # ------------------------------------------------------- #
    #       GETTERS
    #           [X,Y] pairs or X only
    # ------------------------------------------------------- #

    def getX(self, set_name, init, final, normalization_type='(-1)-1',
             normalization=False, meanSubstraction=False,
             dataAugmentation=False,
             wo_da_patch_type='whole', da_patch_type='resize_and_rndcrop', da_enhance_list=None):
        """
        Gets all the data samples stored between the positions init to final

        :param set_name: 'train', 'val' or 'test' set
        :param init: initial position in the corresponding set split.
                     Must be bigger or equal than 0 and smaller than final.
        :param final: final position in the corresponding set split.
        # 'raw-image', 'video', 'image-features' and 'video-features'-related parameters
        :param normalization: indicates if we want to normalize the data.
        # 'image-features' and 'video-features'-related parameters
        :param normalization_type: indicates the type of normalization applied.
                                   See available types in self.__available_norm_im_vid for 'raw-image' and 'video'
                                   and self.__available_norm_feat for 'image-features' and 'video-features'.
        # 'raw-image' and 'video'-related parameters
        :param meanSubstraction: indicates if we want to substract the training mean from the returned images
                                 (only applicable if normalization=True)
        :param dataAugmentation: indicates if we want to apply data augmentation to the loaded images
                                (random flip and cropping)
        :return: X, list of input data variables from sample 'init' to 'final' belonging to the chosen 'set_name'
        """
        self.__checkSetName(set_name)
        self.__isLoaded(set_name, 0)
        if da_enhance_list is None:
            da_enhance_list = []
        if final > getattr(self, 'len_' + set_name):
            raise Exception('"final" index must be smaller than the number of samples in the set.')
        if init < 0:
            raise Exception('"init" index must be equal or greater than 0.')
        if init >= final:
            raise Exception('"init" index must be smaller than "final" index.')

        X = []
        for id_in in list(self.ids_inputs):
            types_index = self.ids_inputs.index(id_in)
            type_in = self.types_inputs[set_name][types_index]
            ghost_x = False
            if id_in in self.optional_inputs:
                try:
                    x = getattr(self, 'X_' + set_name)[id_in][init:final]
                    if len(x) != (final - init):
                        raise AssertionError('Retrieved a wrong number of samples.')
                except Exception:
                    x = [[]] * (final - init)
                    ghost_x = True
            else:
                x = getattr(self, 'X_' + set_name)[id_in][init:final]

            if not ghost_x:
                if type_in == 'text-features':
                    x = self.loadTextFeatures(x,
                                              self.max_text_len[id_in][set_name],
                                              self.pad_on_batch[id_in],
                                              self.text_offset.get(id_in, 0))[0]

                elif type_in == 'image-features':
                    x = self.loadFeatures(x,
                                          self.features_lengths[id_in],
                                          normalization_type,
                                          normalization,
                                          data_augmentation=dataAugmentation)
                elif type_in == 'video-features':
                    x = self.loadVideoFeatures(x,
                                               id_in,
                                               set_name,
                                               self.max_video_len[id_in],
                                               normalization_type,
                                               normalization,
                                               self.features_lengths[id_in],
                                               data_augmentation=dataAugmentation)

                elif type_in == 'raw-image':
                    daRandomParams = None
                    if dataAugmentation:
                        daRandomParams = self.getDataAugmentationRandomParams(x, id_in)
                    x = self.loadImages(x,
                                        id_in,
                                        normalization_type,
                                        normalization,
                                        meanSubstraction,
                                        dataAugmentation,
                                        daRandomParams,
                                        wo_da_patch_type,
                                        da_patch_type,
                                        da_enhance_list)
                elif type_in == 'video':
                    x = self.loadVideos(x,
                                        id_in,
                                        final,
                                        set_name,
                                        self.max_video_len[id_in],
                                        normalization_type,
                                        normalization,
                                        meanSubstraction,
                                        dataAugmentation)
                elif type_in == 'text' or type_in == 'dense-text':
                    x = self.loadText(x,
                                      self.vocabulary[id_in],
                                      self.max_text_len[id_in][set_name],
                                      self.text_offset[id_in],
                                      fill=self.fill_text[id_in],
                                      pad_on_batch=self.pad_on_batch[id_in],
                                      words_so_far=self.words_so_far[id_in],
                                      loading_X=True)[0]
                elif type_in == 'categorical':
                    nClasses = len(self.dic_classes[id_in])
                    x = self.loadCategorical(x,
                                             nClasses)
                elif type_in == 'categorical_raw':
                    x = np.array(x)
                elif type_in == 'binary':
                    x = self.loadBinary(x, id_in)
            X.append(x)

        return X

    def getXY(self, set_name, k, normalization_type='(-1)-1',
              normalization=False, meanSubstraction=False,
              dataAugmentation=False,
              wo_da_patch_type='whole', da_patch_type='resize_and_rndcrop', da_enhance_list=None):
        """
        Gets the [X,Y] pairs for the next 'k' samples in the desired set.
        :param set_name: 'train', 'val' or 'test' set
        :param k: number of consecutive samples retrieved from the corresponding set.
        # 'raw-image', 'video', 'image-features' and 'video-features'-related parameters
        :param normalization: indicates if we want to normalize the data.
        # 'image-features' and 'video-features'-related parameters
        :param normalization_type: indicates the type of normalization applied. See available types in
                                   self.__available_norm_im_vid for 'image' and 'video' and self.__available_norm_feat
                                   for 'image-features' and 'video-features'.
        # 'raw-image' and 'video'-related parameters
        :param meanSubstraction: indicates if we want to substract the training mean from the returned images
                                 (only applicable if normalization=True)
        :param dataAugmentation: indicates if we want to apply data augmentation to the loaded images
                                (random flip and cropping)
        :return: [X,Y], list of input and output data variables of the next 'k' consecutive samples belonging to
                 the chosen 'set_name'
        """
        self.__checkSetName(set_name)
        self.__isLoaded(set_name, 0)
        self.__isLoaded(set_name, 1)
        if da_enhance_list is None:
            da_enhance_list = []

        [new_last, last, surpassed] = self.__getNextSamples(k, set_name)

        # Recover input samples
        X = []

        for id_in in list(self.ids_inputs):
            types_index = self.ids_inputs.index(id_in)
            type_in = self.types_inputs[set_name][types_index]
            if id_in in self.optional_inputs:
                try:
                    if surpassed:
                        x = getattr(self, 'X_' + set_name)[id_in][last:] + getattr(self, 'X_' + set_name)[id_in][0:new_last]
                    else:
                        x = getattr(self, 'X_' + set_name)[id_in][last:new_last]
                except Exception:
                    x = []
            else:
                if surpassed:
                    x = getattr(self, 'X_' + set_name)[id_in][last:] + getattr(self, 'X_' + set_name)[id_in][0:new_last]
                else:
                    x = getattr(self, 'X_' + set_name)[id_in][last:new_last]

            # Pre-process inputs
            if type_in == 'text-features':
                x = self.loadTextFeatures(x,
                                          self.max_text_len[id_in][set_name],
                                          self.pad_on_batch[id_in],
                                          self.text_offset.get(id_in, 0))[0]

            elif type_in == 'image-features':
                x = self.loadFeatures(x,
                                      self.features_lengths[id_in],
                                      normalization_type,
                                      normalization,
                                      data_augmentation=dataAugmentation)
            elif type_in == 'video-features':
                x = self.loadVideoFeatures(x,
                                           id_in,
                                           set_name,
                                           self.max_video_len[id_in],
                                           normalization_type,
                                           normalization,
                                           self.features_lengths[id_in],
                                           data_augmentation=dataAugmentation)
            elif type_in == 'text' or type_in == 'dense-text':
                x = self.loadText(x,
                                  self.vocabulary[id_in],
                                  self.max_text_len[id_in][set_name],
                                  self.text_offset[id_in],
                                  fill=self.fill_text[id_in],
                                  pad_on_batch=self.pad_on_batch[id_in],
                                  words_so_far=self.words_so_far[id_in],
                                  loading_X=True)[0]
            elif type_in == 'raw-image':
                daRandomParams = None
                if dataAugmentation:
                    daRandomParams = self.getDataAugmentationRandomParams(x, id_in)
                x = self.loadImages(x,
                                    id_in,
                                    normalization_type,
                                    normalization,
                                    meanSubstraction,
                                    dataAugmentation,
                                    daRandomParams,
                                    wo_da_patch_type,
                                    da_patch_type,
                                    da_enhance_list)
            elif type_in == 'video':
                x = self.loadVideos(x,
                                    id_in,
                                    last,
                                    set_name,
                                    self.max_video_len[id_in],
                                    normalization_type,
                                    normalization,
                                    meanSubstraction,
                                    dataAugmentation)
            elif type_in == 'categorical':
                nClasses = len(self.dic_classes[id_in])
                # load_sample_weights = self.sample_weights[id_out][set_name]
                x = self.loadCategorical(x,
                                         nClasses)
            elif type_in == 'categorical_raw':
                x = np.array(x)
            elif type_in == 'binary':
                x = self.loadBinary(x, id_in)
            X.append(x)

        # Recover output samples
        Y = []
        for id_out in list(self.ids_outputs):
            types_index = self.ids_outputs.index(id_out)
            type_out = self.types_outputs[set_name][types_index]
            if surpassed:
                y = getattr(self, 'Y_' + set_name)[id_out][last:] + getattr(self, 'Y_' + set_name)[id_out][0:new_last]

            else:
                y = getattr(self, 'Y_' + set_name)[id_out][last:new_last]

            # Pre-process outputs
            if type_out == 'categorical':
                nClasses = len(self.dic_classes[id_out])
                # load_sample_weights = self.sample_weights[id_out][set_name]
                y = self.loadCategorical(y,
                                         nClasses)
            elif type_out == 'binary':
                y = self.loadBinary(y,
                                    id_out)
            elif type_out == 'real':
                y = np.array(y).astype(np.float32)
            elif type_out == '3DLabel':
                nClasses = len(self.classes[id_out])
                assoc_id_in = self.id_in_3DLabel[id_out]
                if surpassed:
                    imlist = getattr(self, 'X_' + set_name)[assoc_id_in][last:] + getattr(self, 'X_' + set_name)[assoc_id_in][0:new_last]

                else:
                    imlist = getattr(self, 'X_' + set_name)[assoc_id_in][last:new_last]

                y = self.load3DLabels(y,
                                      nClasses,
                                      dataAugmentation,
                                      daRandomParams,
                                      self.img_size[assoc_id_in],
                                      self.img_size_crop[assoc_id_in],
                                      imlist)
            elif type_out == '3DSemanticLabel':
                nClasses = len(self.classes[id_out])
                classes_to_colour = self.semantic_classes[id_out]
                assoc_id_in = self.id_in_3DLabel[id_out]
                if surpassed:
                    imlist = getattr(self, 'X_' + set_name)[assoc_id_in][last:] + getattr(self, 'X_' + set_name)[assoc_id_in][0:new_last]
                else:
                    imlist = getattr(self, 'X_' + set_name)[assoc_id_in][last:new_last]

                y = self.load3DSemanticLabels(y,
                                              nClasses,
                                              classes_to_colour,
                                              dataAugmentation,
                                              daRandomParams,
                                              self.img_size[assoc_id_in],
                                              self.img_size_crop[assoc_id_in],
                                              imlist)

            elif type_out == 'text-features':
                y = self.loadTextFeaturesOneHot(y,
                                                self.vocabulary_len[id_out],
                                                self.max_text_len[id_out][set_name],
                                                self.pad_on_batch[id_out],
                                                self.text_offset.get(id_out, 0),
                                                sample_weights=self.sample_weights[id_out][set_name],
                                                label_smoothing=self.label_smoothing[id_out][set_name])

            elif type_out == 'text':
                y = self.loadTextOneHot(y,
                                        self.vocabulary[id_out],
                                        self.vocabulary_len[id_out],
                                        self.max_text_len[id_out][set_name],
                                        self.text_offset[id_out],
                                        self.fill_text[id_out],
                                        self.pad_on_batch[id_out],
                                        self.words_so_far[id_out],
                                        sample_weights=self.sample_weights[id_out][set_name],
                                        loading_X=False,
                                        label_smoothing=self.label_smoothing[id_out][set_name])

            elif type_out == 'dense-text':
                y = self.loadText(y,
                                  self.vocabulary[id_out],
                                  self.max_text_len[id_out][set_name],
                                  self.text_offset[id_out],
                                  self.fill_text[id_out],
                                  self.pad_on_batch[id_out],
                                  self.words_so_far[id_out],
                                  loading_X=False)

                if self.label_smoothing[id_out][set_name] > 0.:
                    y[0] = self.apply_label_smoothing(y[0],
                                                      self.label_smoothing[id_out][set_name],
                                                      self.vocabulary_len[id_out])
                y = (y[0][:, :, None], y[1])

            Y.append(y)

        return [X, Y]

<<<<<<< HEAD
    def getXY_FromIndices(self, set_name, k,
                          normalization_type='(-1)-1',
                          normalization=True,
                          meanSubstraction=False,
                          dataAugmentation=True,
                          wo_da_patch_type='whole',
                          da_patch_type='resize_and_rndcrop',
                          da_enhance_list=None):
=======
    def getXY_FromIndices(self, set_name, k, normalization_type='(-1)-1',
                          normalization=False, meanSubstraction=False,
                          dataAugmentation=False,
                          wo_da_patch_type='whole', da_patch_type='resize_and_rndcrop', da_enhance_list=None):
>>>>>>> b40c66ce
        """
        Gets the [X,Y] pairs for the samples in positions 'k' in the desired set.
        :param set_name: 'train', 'val' or 'test' set
        :param k: positions of the desired samples
        # 'raw-image', 'video', 'image-features' and 'video-features'-related parameters
        :param normalization: indicates if we want to normalize the data.
        # 'image-features' and 'video-features'-related parameters
        :param normalization_type: indicates the type of normalization applied. See available types in
                                    self.__available_norm_im_vid for 'raw-image' and 'video' and
                                    self.__available_norm_feat for 'image-features' and 'video-features'.
        # 'raw-image' and 'video'-related parameters
        :param meanSubstraction: indicates if we want to substract the training mean from the returned images
                                 (only applicable if normalization=True)
        :param dataAugmentation: indicates if we want to apply data augmentation to the loaded images
                                 (random flip and cropping)
        :return: [X,Y], list of input and output data variables of the samples identified by the indices in 'k'
                 samples belonging to the chosen 'set_name'
        """

        self.__checkSetName(set_name)
        self.__isLoaded(set_name, 0)
        self.__isLoaded(set_name, 1)
        if da_enhance_list is None:
            da_enhance_list = []

        # Recover input samples
        X = []
        k = list(k)
        for id_in in list(self.ids_inputs):
            types_index = self.ids_inputs.index(id_in)
            type_in = self.types_inputs[set_name][types_index]
            ghost_x = False
            if id_in in self.optional_inputs:
                try:
                    x = [getattr(self, 'X_' + set_name)[id_in][index] for index in k]

                except Exception:
                    x = [[]] * len(k)
                    ghost_x = True
            else:
                x = [getattr(self, 'X_' + set_name)[id_in][index] for index in k]

            # Pre-process inputs
            if not ghost_x:
                if type_in == 'text-features':
                    x = self.loadTextFeatures(x,
                                              self.max_text_len[id_in][set_name],
                                              self.pad_on_batch[id_in],
                                              self.text_offset.get(id_in, 0))[0]
                elif type_in == 'image-features':
                    x = self.loadFeatures(x,
                                          self.features_lengths[id_in],
                                          normalization_type,
                                          normalization,
                                          data_augmentation=dataAugmentation)
                elif type_in == 'video-features':
                    x = self.loadVideoFeatures(x,
                                               id_in,
                                               set_name,
                                               self.max_video_len[id_in],
                                               normalization_type,
                                               normalization,
                                               self.features_lengths[id_in],
                                               data_augmentation=dataAugmentation)
                if type_in == 'raw-image':
                    daRandomParams = None
                    if dataAugmentation:
                        daRandomParams = self.getDataAugmentationRandomParams(x, id_in)
                    x = self.loadImages(x,
                                        id_in,
                                        normalization_type,
                                        normalization,
                                        meanSubstraction,
                                        dataAugmentation,
                                        daRandomParams,
                                        wo_da_patch_type,
                                        da_patch_type,
                                        da_enhance_list)
                elif type_in == 'video':
                    x = self.loadVideosByIndex(x,
                                               id_in,
                                               k,
                                               set_name,
                                               self.max_video_len[id_in],
                                               normalization_type,
                                               normalization,
                                               meanSubstraction,
                                               dataAugmentation)
                elif type_in == 'text':
                    x = self.loadText(x,
                                      self.vocabulary[id_in],
                                      self.max_text_len[id_in][set_name],
                                      self.text_offset[id_in],
                                      fill=self.fill_text[id_in],
                                      pad_on_batch=self.pad_on_batch[id_in],
                                      words_so_far=self.words_so_far[id_in],
                                      loading_X=True)[0]
                elif type_in == 'categorical':
                    nClasses = len(self.dic_classes[id_in])
                    # load_sample_weights = self.sample_weights[id_out][set_name]
                    x = self.loadCategorical(x,
                                             nClasses)
                elif type_in == 'categorical_raw':
                    x = np.array(x)
                elif type_in == 'binary':
                    x = self.loadBinary(x,
                                        id_in)
            X.append(x)

        # Recover output samples
        Y = []
        for id_out in list(self.ids_outputs):
            types_index = self.ids_outputs.index(id_out)
            type_out = self.types_outputs[set_name][types_index]

            y = [getattr(self, 'Y_' + set_name)[id_out][index] for index in k]

            # Pre-process outputs
            if type_out == 'categorical':
                nClasses = len(self.dic_classes[id_out])
                y = self.loadCategorical(y, nClasses)
            elif type_out == 'binary':
                y = self.loadBinary(y, id_out)
            elif type_out == 'real':
                y = np.array(y).astype(np.float32)
            elif type_out == '3DLabel':
                nClasses = len(self.classes[id_out])
                assoc_id_in = self.id_in_3DLabel[id_out]
                imlist = [getattr(self, 'X_' + set_name)[assoc_id_in][index] for index in k]

                y = self.load3DLabels(y, nClasses, dataAugmentation, daRandomParams,
                                      self.img_size[assoc_id_in], self.img_size_crop[assoc_id_in],
                                      imlist)
            elif type_out == '3DSemanticLabel':
                nClasses = len(self.classes[id_out])
                classes_to_colour = self.semantic_classes[id_out]
                assoc_id_in = self.id_in_3DLabel[id_out]
                imlist = [getattr(self, 'X_' + set_name)[assoc_id_in][index] for index in k]
                y = self.load3DSemanticLabels(y, nClasses, classes_to_colour, dataAugmentation, daRandomParams,
                                              self.img_size[assoc_id_in], self.img_size_crop[assoc_id_in],
                                              imlist)

            elif type_out == 'text-features':
                y = self.loadTextFeaturesOneHot(y,
                                                self.vocabulary_len[id_out],
                                                self.max_text_len[id_out][set_name],
                                                self.pad_on_batch[id_out],
                                                self.text_offset.get(id_out, 0),
                                                sample_weights=self.sample_weights[id_out][set_name],
                                                label_smoothing=self.label_smoothing[id_out][set_name])

            elif type_out == 'text':
                y = self.loadTextOneHot(y,
                                        self.vocabulary[id_out],
                                        self.vocabulary_len[id_out],
                                        self.max_text_len[id_out][set_name],
                                        self.text_offset[id_out],
                                        self.fill_text[id_out],
                                        self.pad_on_batch[id_out],
                                        self.words_so_far[id_out],
                                        sample_weights=self.sample_weights[id_out][set_name],
                                        loading_X=False,
                                        label_smoothing=self.label_smoothing[id_out][set_name])

            elif type_out == 'dense-text':
                y = self.loadText(y,
                                  self.vocabulary[id_out],
                                  self.max_text_len[id_out][set_name],
                                  self.text_offset[id_out],
                                  self.fill_text[id_out],
                                  self.pad_on_batch[id_out],
                                  self.words_so_far[id_out],
                                  loading_X=False)

                if self.label_smoothing[id_out][set_name] > 0.:
                    y[0] = self.apply_label_smoothing(y[0],
                                                      self.label_smoothing[id_out][set_name],
                                                      self.vocabulary_len[id_out])
                y = (y[0][:, :, None], y[1])

            Y.append(y)

        return [X, Y]

<<<<<<< HEAD
    def getX_FromIndices(self,
                         set_name, k,
                         normalization_type='(-1)-1',
                         normalization=True,
                         meanSubstraction=False,
                         dataAugmentation=True,
                         wo_da_patch_type='whole',
                         da_patch_type='resize_and_rndcrop',
                         da_enhance_list=None):
=======
    def getX_FromIndices(self, set_name, k, normalization_type='(-1)-1',
                         normalization=False, meanSubstraction=False,
                         dataAugmentation=False,
                         wo_da_patch_type='whole', da_patch_type='resize_and_rndcrop', da_enhance_list=None):
>>>>>>> b40c66ce
        """
        Gets the [X] elements for the samples in positions 'k' in the desired set.
        :param set_name: 'train', 'val' or 'test' set
        :param k: positions of the desired samples
        # 'raw-image', 'video', 'image-features' and 'video-features'-related parameters
        :param normalization: indicates if we want to normalize the data.
        # 'image-features' and 'video-features'-related parameters
        :param normalization_type: indicates the type of normalization applied. See available types in
                                   self.__available_norm_im_vid for 'raw-image' and 'video' and
                                   self.__available_norm_feat for 'image-features' and 'video-features'.
        # 'raw-image' and 'video'-related parameters
        :param meanSubstraction: indicates if we want to substract the training mean from the returned images
                                (only applicable if normalization=True)
        :param dataAugmentation: indicates if we want to apply data augmentation to the loaded images
                                (random flip and cropping)
        :return: [X,Y], list of input and output data variables of the samples identified by the indices in 'k'
                 samples belonging to the chosen 'set_name'
        """

        self.__checkSetName(set_name)
        self.__isLoaded(set_name, 0)
        if da_enhance_list is None:
            da_enhance_list = []
        # Recover input samples
        X = []
        for id_in in list(self.ids_inputs):
            types_index = self.ids_inputs.index(id_in)
            type_in = self.types_inputs[set_name][types_index]
            ghost_x = False
            if id_in in self.optional_inputs:
                try:
                    x = [getattr(self, 'X_' + set_name)[id_in][index] for index in k]
                except Exception:
                    x = [[]] * len(k)
                    ghost_x = True
            else:
                x = [getattr(self, 'X_' + set_name)[id_in][index] for index in k]

            # Pre-process inputs
            if not ghost_x:
                if type_in == 'text-features':
                    x = self.loadTextFeatures(x,
                                              self.max_text_len[id_in][set_name],
                                              self.pad_on_batch[id_in],
                                              self.text_offset[id_in])[0]
                elif type_in == 'image-features':
                    x = self.loadFeatures(x,
                                          self.features_lengths[id_in],
                                          normalization_type,
                                          normalization,
                                          data_augmentation=dataAugmentation)
                elif type_in == 'video-features':
                    x = self.loadVideoFeatures(x,
                                               id_in,
                                               set_name,
                                               self.max_video_len[id_in],
                                               normalization_type,
                                               normalization,
                                               self.features_lengths[id_in],
                                               data_augmentation=dataAugmentation)
                elif type_in == 'raw-image':
                    daRandomParams = None
                    if dataAugmentation:
                        daRandomParams = self.getDataAugmentationRandomParams(x, id_in)
                    x = self.loadImages(x,
                                        id_in,
                                        normalization_type,
                                        normalization,
                                        meanSubstraction,
                                        dataAugmentation,
                                        daRandomParams,
                                        wo_da_patch_type,
                                        da_patch_type,
                                        da_enhance_list)
                elif type_in == 'video':
                    x = self.loadVideosByIndex(x,
                                               id_in,
                                               k,
                                               set_name,
                                               self.max_video_len[id_in],
                                               normalization_type,
                                               normalization,
                                               meanSubstraction,
                                               dataAugmentation)
                elif type_in == 'text':
                    x = self.loadText(x,
                                      self.vocabulary[id_in],
                                      self.max_text_len[id_in][set_name],
                                      self.text_offset[id_in],
                                      fill=self.fill_text[id_in],
                                      pad_on_batch=self.pad_on_batch[id_in],
                                      words_so_far=self.words_so_far[id_in],
                                      loading_X=True)[0]
                elif type_in == 'categorical':
                    nClasses = len(self.dic_classes[id_in])
                    x = self.loadCategorical(x,
                                             nClasses)
                elif type_in == 'categorical_raw':
                    x = np.array(x)
                elif type_in == 'binary':
                    x = self.loadBinary(x,
                                        id_in)
            X.append(x)

        return X

    def getY(self, set_name, init, final, dataAugmentation=False):
        """
        Gets the [Y] samples for the FULL dataset
        :param set_name: 'train', 'val' or 'test' set
        :param init: initial position in the corresponding set split. Must be bigger or equal than 0 and smaller than
                     final.
        :param final: final position in the corresponding set split.
        :return: Y, list of output data variables from sample 'init' to 'final' belonging to the chosen 'set_name'
        """
        self.__checkSetName(set_name)
        self.__isLoaded(set_name, 1)

        if final > getattr(self, 'len_' + set_name):
            raise Exception('"final" index must be smaller than the number of samples in the set.')
        if init < 0:
            raise Exception('"init" index must be equal or greater than 0.')
        if init >= final:
            raise Exception('"init" index must be smaller than "final" index.')

        # Recover output samples
        Y = []
        for id_out in list(self.ids_outputs):
            types_index = self.ids_outputs.index(id_out)
            type_out = self.types_outputs[set_name][types_index]
            y = getattr(self, 'Y_' + set_name)[id_out][init:final]
            # Pre-process outputs
            if type_out == 'categorical':
                nClasses = len(self.dic_classes[id_out])
                y = self.loadCategorical(y, nClasses)
            elif type_out == 'binary':
                y = self.loadBinary(y, id_out)
            elif type_out == 'real':
                y = np.array(y).astype(np.float32)
            elif type_out == '3DLabel':
                nClasses = len(self.classes[id_out])
                assoc_id_in = self.id_in_3DLabel[id_out]
                imlist = getattr(self, 'Y_' + set_name)[assoc_id_in][init:final]

                y = self.load3DLabels(y,
                                      nClasses,
                                      dataAugmentation,
                                      None,
                                      self.img_size[assoc_id_in],
                                      self.img_size_crop[assoc_id_in],
                                      imlist)
            elif type_out == '3DSemanticLabel':
                nClasses = len(self.classes[id_out])
                classes_to_colour = self.semantic_classes[id_out]
                assoc_id_in = self.id_in_3DLabel[id_out]
                imlist = getattr(self, 'Y_' + set_name)[assoc_id_in][init:final]
                y = self.load3DSemanticLabels(y,
                                              nClasses,
                                              classes_to_colour,
                                              dataAugmentation,
                                              None,
                                              self.img_size[assoc_id_in],
                                              self.img_size_crop[assoc_id_in],
                                              imlist)
            elif type_out == 'text-features':
                y = self.loadTextFeaturesOneHot(y,
                                                self.vocabulary_len[id_out],
                                                self.max_text_len[id_out][set_name],
                                                self.pad_on_batch[id_out],
                                                self.text_offset.get(id_out, 0),
                                                sample_weights=self.sample_weights[id_out][set_name],
                                                label_smoothing=self.label_smoothing[id_out][set_name])

            elif type_out == 'text':
                y = self.loadTextOneHot(y,
                                        self.vocabulary[id_out],
                                        self.vocabulary_len[id_out],
                                        self.max_text_len[id_out][set_name],
                                        self.text_offset[id_out],
                                        self.fill_text[id_out],
                                        self.pad_on_batch[id_out],
                                        self.words_so_far[id_out],
                                        sample_weights=self.sample_weights[id_out][set_name],
                                        loading_X=False,
                                        label_smoothing=self.label_smoothing[id_out][set_name])
            elif type_out == 'dense-text':
                y = self.loadText(y,
                                  self.vocabulary[id_out],
                                  self.max_text_len[id_out][set_name],
                                  self.text_offset[id_out],
                                  self.fill_text[id_out],
                                  self.pad_on_batch[id_out],
                                  self.words_so_far[id_out],
                                  loading_X=False)

                y = (y[0][:, :, None], y[1])

            Y.append(y)

        return Y

    # ------------------------------------------------------- #
    #       AUXILIARY FUNCTIONS
    #
    # ------------------------------------------------------- #

    def __str__(self):
        """
        Prints the basic input-output information of the Dataset instance.

        :return: String representation of the Dataset.
        """

        str_ = '---------------------------------------------\n'
        str_ += '\tDataset ' + self.name + '\n'
        str_ += '---------------------------------------------\n'
        str_ += 'store path: ' + self.path + '\n'
        str_ += 'data length: ' + '\n'
        str_ += '\ttrain - ' + str(self.len_train) + '\n'
        str_ += '\tval   - ' + str(self.len_val) + '\n'
        str_ += '\ttest  - ' + str(self.len_test) + '\n'

        str_ += '\n'
        str_ += '[ INPUTS ]\n'
        for id_in, type_in in list(zip(self.ids_inputs, self.types_inputs)):
            str_ += type_in + ': ' + id_in + '\n'

        str_ += '\n'
        str_ += '[ OUTPUTS ]\n'
        for id_out, type_out in list(zip(self.ids_outputs, self.types_outputs)):
            str_ += type_out + ': ' + id_out + '\n'
        str_ += '---------------------------------------------\n'
        return str_

    def __isLoaded(self, set_name, pos):
        """
        Checks if the data from set_name at pos is already loaded
        :param set_name:
        :param pos:
        :return:
        """
        if not getattr(self, 'loaded_' + set_name)[pos]:
            if pos == 0:
                raise Exception('Set ' + set_name + ' samples are not loaded yet.')
            elif pos == 1:
                raise Exception('Set ' + set_name + ' labels are not loaded yet.')
        return

    @staticmethod
    def __checkSetName(set_name):
        """
        Checks name of a split.
        Only "train", "val" or "test" are valid set names.
        :param set_name: Split name
        :return: Boolean specifying the validity of the name
        """
        if set_name != 'train' and set_name != 'val' and set_name != 'test':
            raise Exception(
                'Incorrect set_name specified "' + set_name + '"\nOnly "train", "val" or "test" are valid set names.')
        return

    def __checkLengthSet(self, set_name):
        """
        Check that the length of the inputs and outputs match. Only checked if the input is not optional.
        :param set_name:
        :return:
        """
        if getattr(self, 'loaded_' + set_name)[0] and getattr(self, 'loaded_' + set_name)[1]:
            lengths = []
            plot_ids_in = []
            for id_in in self.ids_inputs:
                if id_in not in self.optional_inputs:
                    plot_ids_in.append(id_in)
                    lengths.append(len(getattr(self, 'X_' + set_name)[id_in]))
            for id_out in self.ids_outputs:
                lengths.append(len(getattr(self, 'Y_' + set_name)[id_out]))

            if lengths[1:] != lengths[:-1]:
                raise Exception('Inputs and outputs size '
                                '(' + str(lengths) + ') for "' +
                                set_name + '" set do not match.\n \t Inputs:' +
                                str(plot_ids_in) + '\t Outputs:' + str(self.ids_outputs))

    def __getNextSamples(self, k, set_name):
        """
            Gets the indices to the next K samples we are going to read.
        """
        new_last = getattr(self, 'last_' + set_name) + k
        last = getattr(self, 'last_' + set_name)
        length = getattr(self, 'len_' + set_name)
        if new_last > length:
            new_last = new_last - length
            surpassed = True
        else:
            surpassed = False
        setattr(self, 'last_' + set_name, new_last)

        # self.__lock_read.release()  # UNLOCK

        return [new_last, last, surpassed]

    def __getstate__(self):
        """
            Behaviour applied when pickling a Dataset instance.
        """
        obj_dict = self.__dict__.copy()
        # del obj_dict['_Dataset__lock_read']
        return obj_dict

    def __setstate__(self, new_state):
        """
            Behaviour applied when unpickling a Dataset instance.
        """
        # dict['_Dataset__lock_read'] = threading.Lock()
        self.__dict__ = new_state

    # Deprecated methods. Maintained for backwards compatibility

    def setListGeneral(self, path_list, split=None, shuffle=True, type='raw-image', id='image'):
        """
        Deprecated
        """
        if split is None:
            split = [0.8, 0.1, 0.1]
        logging.info("WARNING: The method setListGeneral() is deprecated, consider using setInput() instead.")
        self.setInput(path_list, split, type=type, id=id)

    def setList(self, path_list, set_name, type='raw-image', id='image'):
        """
        DEPRECATED
        """
        logging.info("WARNING: The method setList() is deprecated, consider using setInput() instead.")
        self.setInput(path_list, set_name, type, id)

    def setLabels(self, labels_list, set_name, type='categorical', id='label'):
        """
            DEPRECATED
        """
        logging.info("WARNING: The method setLabels() is deprecated, consider using setOutput() instead.")
        self.setOutput(labels_list, set_name, type=type, id=id)<|MERGE_RESOLUTION|>--- conflicted
+++ resolved
@@ -2762,9 +2762,8 @@
 
         return V
 
-    def loadVideoFeatures(self,
-                          idx_videos, data_id, set_name, max_len, normalization_type, normalization, feat_len,
-                          external=False, data_augmentation=False):
+    def loadVideoFeatures(self, idx_videos, data_id, set_name, max_len, normalization_type, normalization, feat_len,
+                          external=False, data_augmentation=True):
         """
 
         :param idx_videos: indices of the videos in the complete list of the current set_name
@@ -4027,21 +4026,10 @@
 
         return [X, Y]
 
-<<<<<<< HEAD
-    def getXY_FromIndices(self, set_name, k,
-                          normalization_type='(-1)-1',
-                          normalization=True,
-                          meanSubstraction=False,
-                          dataAugmentation=True,
-                          wo_da_patch_type='whole',
-                          da_patch_type='resize_and_rndcrop',
-                          da_enhance_list=None):
-=======
     def getXY_FromIndices(self, set_name, k, normalization_type='(-1)-1',
                           normalization=False, meanSubstraction=False,
                           dataAugmentation=False,
                           wo_da_patch_type='whole', da_patch_type='resize_and_rndcrop', da_enhance_list=None):
->>>>>>> b40c66ce
         """
         Gets the [X,Y] pairs for the samples in positions 'k' in the desired set.
         :param set_name: 'train', 'val' or 'test' set
@@ -4226,24 +4214,12 @@
 
         return [X, Y]
 
-<<<<<<< HEAD
-    def getX_FromIndices(self,
-                         set_name, k,
-                         normalization_type='(-1)-1',
-                         normalization=True,
-                         meanSubstraction=False,
-                         dataAugmentation=True,
-                         wo_da_patch_type='whole',
-                         da_patch_type='resize_and_rndcrop',
-                         da_enhance_list=None):
-=======
     def getX_FromIndices(self, set_name, k, normalization_type='(-1)-1',
                          normalization=False, meanSubstraction=False,
                          dataAugmentation=False,
                          wo_da_patch_type='whole', da_patch_type='resize_and_rndcrop', da_enhance_list=None):
->>>>>>> b40c66ce
-        """
-        Gets the [X] elements for the samples in positions 'k' in the desired set.
+        """
+        Gets the [X,Y] pairs for the samples in positions 'k' in the desired set.
         :param set_name: 'train', 'val' or 'test' set
         :param k: positions of the desired samples
         # 'raw-image', 'video', 'image-features' and 'video-features'-related parameters
