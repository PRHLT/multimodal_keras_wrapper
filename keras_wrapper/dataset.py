--- conflicted
+++ resolved
@@ -1633,14 +1633,9 @@
             tokfun = None
 
         # Build vocabulary
-<<<<<<< HEAD
-        if build_vocabulary == True:
-            self.build_vocabulary(sentences, id, tokfun, max_text_len != 0, min_occ=min_occ, n_words=max_words,
-=======
         error_vocab = False
         if build_vocabulary:
             self.build_vocabulary(sentences, data_id, tokfun, max_text_len != 0, min_occ=min_occ, n_words=max_words,
->>>>>>> 61ac655a
                                   use_extra_words=(max_text_len != 0))
         elif isinstance(build_vocabulary, str):
             if build_vocabulary in self.vocabulary:
