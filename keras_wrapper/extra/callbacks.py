--- conflicted
+++ resolved
@@ -282,10 +282,6 @@
                                                 self.index2word_y,
                                                 min_val=self.min_pred_multilabel,
                                                 verbose=self.verbose)
-<<<<<<< HEAD
-
-=======
->>>>>>> fca02aa3
 
             # Store predictions
             if self.write_samples:
