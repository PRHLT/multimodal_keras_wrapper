# -*- coding: utf-8 -*-
import re
import sys

__all__ = [
    'tokenize_basic',
    'tokenize_aggressive',
    'tokenize_icann',
    'tokenize_montreal',
    'tokenize_soft',
    'tokenize_none',
    'tokenize_none_char',
    'tokenize_CNN_sentence',
    'tokenize_questions',
    'detokenize_none',
    'detokenize_bpe',
    'detokenize_none_char',
]


def tokenize_basic(caption, lowercase=True):
    """
    Basic tokenizer for the input/output data of type 'text':
       * Splits punctuation
       * Optional lowercasing

    :param caption: String to tokenize
    :param lowercase: Whether to lowercase the caption or not
    :return: Tokenized version of caption
    """

    punct = [u'.',
             u';',
             u',',
             u'，',
             u"/",
             u'[',
             u']',
             u'"',
             u'{',
             u'}',
             u'(',
             u')',
             u'=',
             u'+',
             u'\\',
             u'_',
             u'-',
             u'>',
             u'<',
             u'@',
             u'`',
             u'¿',
             u'?',
             u'¡',
             u'!']

    def processPunctuation(inText):
        """
        Removes punctuation.
        """
        outText = inText
        for p in punct:
            outText = outText.replace(p, u' ' + p + u' ')
        return outText

    resAns = caption.lower() if lowercase else caption
    resAns = resAns.replace(u'\n', u' ')
    resAns = resAns.replace(u'\t', u' ')
    resAns = processPunctuation(resAns)
    resAns = re.sub(u'[ ]+', u' ', resAns)
    return resAns


def tokenize_aggressive(caption, lowercase=True):
    """
    Aggressive tokenizer for the input/output data of type 'text':
    * Removes punctuation
    * Optional lowercasing

    :param caption: String to tokenize
    :param lowercase: Whether to lowercase the caption or not
    :return: Tokenized version of caption
    """
    punct = [u'.',
             u';',
             u',',
             u'，',
             u"/",
             u'[',
             u']',
             u'"',
             u'{',
             u'}',
             u'(',
             u')',
             u'=',
             u'+',
             u'\\',
             u'_',
             u'-',
             u'>',
             u'<',
             u'@',
             u'`',
             u'¿',
             u'?',
             u'¡',
             u'!']

    def processPunctuation(inText):
        outText = inText
        for p in punct:
            outText = outText.replace(p, '')
        return outText

    resAns = caption.lower() if lowercase else caption
    resAns = processPunctuation(resAns)
    resAns = re.sub('[ ]+', ' ', resAns)
    resAns = resAns.strip()
    return resAns


def tokenize_icann(caption):
    """
    Tokenization used for the icann paper:
    * Removes some punctuation (. , ")
    * Lowercasing

    :param caption: String to tokenize
    :return: Tokenized version of caption
    """
    return tokenize_soft(caption)


def tokenize_montreal(caption):
    """
    Similar to tokenize_icann
        * Removes some punctuation
        * Lowercase

    :param caption: String to tokenize
    :return: Tokenized version of caption
    """
    tokenized = re.sub('[.,"\n\t]+', '', caption.strip())
    tokenized = re.sub('[\']+', " '", tokenized)
    tokenized = re.sub('[ ]+', ' ', tokenized)
    tokenized = map(lambda x: x.lower(), tokenized.split())
    tokenized = " ".join(tokenized)
    return tokenized


def tokenize_soft(caption, lowercase=True):
    """
    Tokenization used for the icann paper:
        * Removes very little punctuation
        * Lowercase
    :param caption: String to tokenize
    :param lowercase: Whether to lowercase the caption or not
    :return: Tokenized version of caption
    """
    tokenized = re.sub(u'[\n\t]+', u'', caption.strip())
    tokenized = re.sub(u'[.]+', u' . ', tokenized)
    tokenized = re.sub(u'[,]+', u' , ', tokenized)
    tokenized = re.sub(u'[!]+', u' ! ', tokenized)
    tokenized = re.sub(u'[?]+', u' ? ', tokenized)
    tokenized = re.sub(u'[{]+', u' { ', tokenized)
    tokenized = re.sub(u'[}]+', u' } ', tokenized)
    tokenized = re.sub(u'[(]+', u' ( ', tokenized)
    tokenized = re.sub(u'[)]+', u' ) ', tokenized)
    tokenized = re.sub(u'[[]+', u' [ ', tokenized)
    tokenized = re.sub(u'[]]+', u' ] ', tokenized)
    tokenized = re.sub(u'["]+', u' " ', tokenized)
    tokenized = re.sub(u'[\']+', u" ' ", tokenized)
    tokenized = re.sub(u'[ ]+', u' ', tokenized)
    # tokenized = u" ".join(tokenized)
    return tokenized if not lowercase else tokenized.lower()


def tokenize_none(caption):
    """
    Does not tokenizes the sentences. Only performs a stripping

    :param caption: String to tokenize
    :return: Tokenized version of caption
    """
    tokenized = re.sub('[\n\t]+', '', caption.strip())
    return tokenized


def tokenize_none_char(caption):
    """
    Character-level tokenization. Respects all symbols. Separates chars. Inserts <space> sybmol for spaces.
    If found an escaped char, "&apos;" symbol, it is converted to the original one
    # List of escaped chars (by moses tokenizer)
    & ->  &amp;
    | ->  &#124;
    < ->  &lt;
    > ->  &gt;
    ' ->  &apos;
    " ->  &quot;
    [ ->  &#91;
    ] ->  &#93;
    :param caption: String to tokenize
    :return: Tokenized version of caption
    """

    def convert_chars(x):
        """
        Convert spaces to the '<space>' token.
        """
        if x == ' ':
            return u'<space>'
        else:
            return x

    tokenized = re.sub(u'[\n\t]+', u'', caption.strip())
    tokenized = re.sub(u'[ ]+', u' ', tokenized)
    tokenized = [convert_chars(char) for char in tokenized]
    tokenized = u" ".join(tokenized)
    return tokenized


def tokenize_CNN_sentence(caption):
    """
    Tokenization employed in the CNN_sentence package
    (https://github.com/yoonkim/CNN_sentence/blob/master/process_data.py#L97).
    :param caption: String to tokenize
    :return: Tokenized version of caption
    """
    tokenized = re.sub(r"[^A-Za-z0-9(),!?\'`]", " ", caption)
    tokenized = re.sub(r"\'s", " \'s", tokenized)
    tokenized = re.sub(r"\'ve", " \'ve", tokenized)
    tokenized = re.sub(r"n\'t", " n\'t", tokenized)
    tokenized = re.sub(r"\'re", " \'re", tokenized)
    tokenized = re.sub(r"\'d", " \'d", tokenized)
    tokenized = re.sub(r"\'ll", " \'ll", tokenized)
    tokenized = re.sub(r",", " , ", tokenized)
    tokenized = re.sub(r"!", " ! ", tokenized)
    tokenized = re.sub(r"\(", " \( ", tokenized)
    tokenized = re.sub(r"\)", " \) ", tokenized)
    tokenized = re.sub(r"\?", " \? ", tokenized)
    tokenized = re.sub(r"\s{2,}", " ", tokenized)
    return tokenized.strip().lower()


def tokenize_questions(caption):
    """
    Basic tokenizer for VQA questions:
        * Lowercasing
        * Splits contractions
        * Removes punctuation
        * Numbers to digits

    :param caption: String to tokenize
    :return: Tokenized version of caption
    """
    contractions = {"aint": "ain't", "arent": "aren't", "cant": "can't", "couldve": "could've",
                    "couldnt": "couldn't",
                    "couldn'tve": "couldn’t’ve", "couldnt’ve": "couldn’t’ve", "didnt": "didn’t",
                    "doesnt": "doesn’t",
                    "dont": "don’t", "hadnt": "hadn’t", "hadnt’ve": "hadn’t’ve", "hadn'tve": "hadn’t’ve",
                    "hasnt": "hasn’t", "havent": "haven’t", "hed": "he’d", "hed’ve": "he’d’ve", "he’dve": "he’d’ve",
                    "hes": "he’s", "howd": "how’d", "howll": "how’ll", "hows": "how’s", "Id’ve": "I’d’ve",
                    "I’dve": "I’d’ve", "Im": "I’m", "Ive": "I’ve", "isnt": "isn’t", "itd": "it’d",
                    "itd’ve": "it’d’ve",
                    "it’dve": "it’d’ve", "itll": "it’ll", "let’s": "let’s", "maam": "ma’am", "mightnt": "mightn’t",
                    "mightnt’ve": "mightn’t’ve", "mightn’tve": "mightn’t’ve", "mightve": "might’ve",
                    "mustnt": "mustn’t",
                    "mustve": "must’ve", "neednt": "needn’t", "notve": "not’ve", "oclock": "o’clock",
                    "oughtnt": "oughtn’t",
                    "ow’s’at": "’ow’s’at", "’ows’at": "’ow’s’at", "’ow’sat": "’ow’s’at", "shant": "shan’t",
                    "shed’ve": "she’d’ve", "she’dve": "she’d’ve", "she’s": "she’s", "shouldve": "should’ve",
                    "shouldnt": "shouldn’t", "shouldnt’ve": "shouldn’t’ve", "shouldn’tve": "shouldn’t’ve",
                    "somebody’d": "somebodyd", "somebodyd’ve": "somebody’d’ve", "somebody’dve": "somebody’d’ve",
                    "somebodyll": "somebody’ll", "somebodys": "somebody’s", "someoned": "someone’d",
                    "someoned’ve": "someone’d’ve", "someone’dve": "someone’d’ve", "someonell": "someone’ll",
                    "someones": "someone’s", "somethingd": "something’d", "somethingd’ve": "something’d’ve",
                    "something’dve": "something’d’ve", "somethingll": "something’ll", "thats": "that’s",
                    "thered": "there’d", "thered’ve": "there’d’ve", "there’dve": "there’d’ve",
                    "therere": "there’re",
                    "theres": "there’s", "theyd": "they’d", "theyd’ve": "they’d’ve", "they’dve": "they’d’ve",
                    "theyll": "they’ll", "theyre": "they’re", "theyve": "they’ve", "twas": "’twas",
                    "wasnt": "wasn’t",
                    "wed’ve": "we’d’ve", "we’dve": "we’d’ve", "weve": "we've", "werent": "weren’t",
                    "whatll": "what’ll",
                    "whatre": "what’re", "whats": "what’s", "whatve": "what’ve", "whens": "when’s", "whered":
                        "where’d", "wheres": "where's", "whereve": "where’ve", "whod": "who’d",
                    "whod’ve": "who’d’ve",
                    "who’dve": "who’d’ve", "wholl": "who’ll", "whos": "who’s", "whove": "who've", "whyll": "why’ll",
                    "whyre": "why’re", "whys": "why’s", "wont": "won’t", "wouldve": "would’ve",
                    "wouldnt": "wouldn’t",
                    "wouldnt’ve": "wouldn’t’ve", "wouldn’tve": "wouldn’t’ve", "yall": "y’all",
                    "yall’ll": "y’all’ll",
                    "y’allll": "y’all’ll", "yall’d’ve": "y’all’d’ve", "y’alld’ve": "y’all’d’ve",
                    "y’all’dve": "y’all’d’ve",
                    "youd": "you’d", "youd’ve": "you’d’ve", "you’dve": "you’d’ve", "youll": "you’ll",
                    "youre": "you’re", "youve": "you’ve"}
    punct = [';', r"/", '[', ']', '"', '{', '}', '(', ')', '=', '+', '\\',
             '_', '-', '>', '<', '@', '`', ',', '?', '!']
    commaStrip = re.compile("(\d)(,)(\d)")
    periodStrip = re.compile("(?!<=\d)(\.)(?!\d)")
    manualMap = {'none': '0', 'zero': '0', 'one': '1', 'two': '2', 'three': '3', 'four': '4', 'five': '5',
                 'six': '6', 'seven': '7', 'eight': '8', 'nine': '9', 'ten': '10'}
    articles = ['a', 'an', 'the']

    def processPunctuation(inText):
        """
        Process (remove) the punctuation.
        """
        if isinstance(inText, str) and sys.version_info < (3, 0):
            inText = inText.decode("utf-8").encode("utf-8")
        outText = inText
        for p in punct:
            if (p + ' ' in inText or ' ' + p in inText) or (re.search(commaStrip, inText) is not None):
                outText = outText.replace(p, '')
            else:
                outText = outText.replace(p, ' ')
        outText = periodStrip.sub("", outText, re.UNICODE)
        return outText

    def processDigitArticle(inText):
        outText = []
        tempText = inText.lower().split()
        for word in tempText:
            word = manualMap.setdefault(word, word)
            if word not in articles:
                outText.append(word)
            else:
                pass
        for wordId, word in list(enumerate(outText)):
            if word in contractions:
                outText[wordId] = contractions[word]
        outText = ' '.join(outText)
        return outText

    resAns = caption.lower()
    resAns = resAns.replace('\n', ' ')
    resAns = resAns.replace('\t', ' ')
    resAns = resAns.strip()
    resAns = processPunctuation(resAns)
    resAns = processDigitArticle(resAns)

    return resAns


<<<<<<< HEAD
def tokenize_bpe(BPE, caption):
    """
    Applies BPE segmentation (https://github.com/rsennrich/subword-nmt)
    :param caption: Caption to detokenize.
    :return: Encoded version of caption.
    """
    if isinstance(caption, str) and sys.version_info < (3, 0):
        caption = caption.decode('utf-8')
    tokenized = re.sub(u'[\n\t]+', u'', caption)
    tokenized = BPE.segment(tokenized).strip()
    return tokenized


=======
>>>>>>> 9e37da03
def detokenize_none(caption):
    """
    Dummy function: Keeps the caption as it is.
    :param caption: String to de-tokenize.
    :return: Same caption.
    """
    if isinstance(caption, str) and sys.version_info < (3, 0):
        caption = caption.decode('utf-8')
    return caption


def detokenize_bpe(caption, separator=u'@@'):
    """
    Reverts BPE segmentation (https://github.com/rsennrich/subword-nmt)
    :param caption: Caption to detokenize.
    :param separator: BPE separator.
    :return: Detokenized version of caption.
    """
    if isinstance(caption, str) and sys.version_info < (3, 0):
        caption = caption.decode('utf-8')
    bpe_detokenization = re.compile(u'(' + separator + u' )|(' + separator + u' ?$)')
    detokenized = bpe_detokenization.sub(u'', caption).strip()
    return detokenized


def detokenize_none_char(caption):
    """
    Character-level detokenization. Respects all symbols. Joins chars into words. Words are delimited by
    the <space> token. If found an special character is converted to the escaped char.
    # List of escaped chars (by moses tokenizer)
        & ->  &amp;
        | ->  &#124;
        < ->  &lt;
        > ->  &gt;
        ' ->  &apos;
        " ->  &quot;
        [ ->  &#91;
        ] ->  &#93;
    :param caption: String to de-tokenize.
        :return: Detokenized version of caption.
    """

    detokenized = re.sub(u' ', u'', caption)
    detokenized = re.sub(u'<space>', u' ', detokenized)
    return detokenized<|MERGE_RESOLUTION|>--- conflicted
+++ resolved
@@ -344,22 +344,6 @@
     return resAns
 
 
-<<<<<<< HEAD
-def tokenize_bpe(BPE, caption):
-    """
-    Applies BPE segmentation (https://github.com/rsennrich/subword-nmt)
-    :param caption: Caption to detokenize.
-    :return: Encoded version of caption.
-    """
-    if isinstance(caption, str) and sys.version_info < (3, 0):
-        caption = caption.decode('utf-8')
-    tokenized = re.sub(u'[\n\t]+', u'', caption)
-    tokenized = BPE.segment(tokenized).strip()
-    return tokenized
-
-
-=======
->>>>>>> 9e37da03
 def detokenize_none(caption):
     """
     Dummy function: Keeps the caption as it is.
