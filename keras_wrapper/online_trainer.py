--- conflicted
+++ resolved
@@ -30,7 +30,6 @@
 
         # 1. Generate a sample with the current model
         trans_indices, costs, alphas = self.sampler.sample_beam_search(x[0])
-<<<<<<< HEAD
 
         if self.params_training['use_custom_loss']:
             hypothesis_one_hot = np.array([indices_2_one_hot(trans_indices, self.dataset.vocabulary_len["target_text"])])
@@ -39,15 +38,7 @@
                 dif = abs(len(hypothesis_one_hot[0]) - len(y[0]))
                 padding = np.zeros((dif, self.dataset.vocabulary_len["target_text"]))
 
-=======
-        if self.params_training['custom_loss']:
-            hypothesis_one_hot = np.array([indices_2_one_hot(trans_indices, self.dataset.vocabulary_len["target_text"])])
 
-            if len(hypothesis_one_hot[0]) != len(y[0]):
-                dif = abs(len(hypothesis_one_hot[0]) - len(y[0]))
-                padding = np.zeros((dif, self.dataset.vocabulary_len["target_text"]))
-
->>>>>>> 95518ebb
                 if len(y[0]) < len(hypothesis_one_hot[0]):
                     y = np.array([np.concatenate((y[0], padding))])
                     state_below_pad = np.zeros((dif,), dtype="int32")
@@ -80,7 +71,6 @@
         # 2. Post-edit this sample in order to match the reference --> Use y
         # 3. Update net parameters with the corrected samples
         for model in self.models:
-<<<<<<< HEAD
             if self.params_training['use_custom_loss']:
                 weights = model.trainable_weights
                 weights.sort(key=lambda x: x.name if x.name else x.auto_name)
@@ -103,43 +93,6 @@
                               class_weight=None,
                               sample_weight=None,
                               initial_epoch=0)
-=======
-            if self.params_training['custom_loss']:
-                print("INIT")
-                weights = model.trainable_weights
-                weights.sort(key=lambda x: x.name if x.name else x.auto_name)
-                for i in weights:
-                    a = K.get_value(i)
-                    a = np.sum(a)
-                    print("%1s %s" % (str(K.sum(i).eval()), i.name))
-                    print("%1s" % (str(a)))
-                model.optimizer.set_weights_theta(weights)
-                for i in range(10):
-                    print("IT", i)
-                    model.fit({"source_text": x, "state_below": state_below,
-                               "yref_input": y, "hyp_input": hypothesis_one_hot},
-                               np.zeros((y.shape[0], 1), dtype='float32'),
-                               batch_size=min(self.params_training['batch_size'], len(x)),
-                               nb_epoch=self.params_training['n_epochs'],
-                               verbose=self.params_training['verbose'],
-                               callbacks=[],
-                               validation_data=None,
-                               validation_split=self.params_training.get('val_split', 0.),
-                               shuffle=self.params_training['shuffle'],
-                               class_weight=None,
-                               sample_weight=None,
-                               initial_epoch=0)
-                weights = copy.deepcopy(model.trainable_weights)
-                weights.sort(key=lambda x: x.name if x.name else x.auto_name)
-
-                for i in weights:
-                    a = K.get_value(i)
-                    a = np.sum(a)
-                    print("%1s %s" % (str(K.sum(i).eval()), i.name))
-                    print("%1s" % (str(a)))
-                model.optimizer.set_weights_theta(weights)
-                sys.exit()
->>>>>>> 95518ebb
             else:
                 model.trainNetFromSamples([x, state_below], y, self.params_training)
 
